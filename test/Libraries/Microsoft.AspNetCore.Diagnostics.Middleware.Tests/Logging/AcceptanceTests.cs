﻿// Licensed to the .NET Foundation under one or more agreements.
// The .NET Foundation licenses this file to you under the MIT license.

#if NET8_0_OR_GREATER

using System;
using System.Diagnostics.CodeAnalysis;
using System.Globalization;
using System.Net.Http;
using System.Net.Http.Headers;
using System.Net.Mime;
using System.Threading.Tasks;
using Microsoft.AspNetCore.Builder;
using Microsoft.AspNetCore.Hosting;
using Microsoft.AspNetCore.Http;
using Microsoft.AspNetCore.HttpLogging;
using Microsoft.AspNetCore.TestHost;
using Microsoft.AspNetCore.WebUtilities;
using Microsoft.Extensions.Compliance.Classification;
using Microsoft.Extensions.DependencyInjection;
using Microsoft.Extensions.Diagnostics.Enrichment;
using Microsoft.Extensions.Hosting;
using Microsoft.Extensions.Hosting.Testing;
using Microsoft.Extensions.Http.Diagnostics;
using Microsoft.Extensions.Logging;
using Microsoft.Extensions.Logging.Testing;
using Microsoft.Extensions.Time.Testing;
using Microsoft.Net.Http.Headers;
using Microsoft.Shared.Text;
using Xunit;

namespace Microsoft.AspNetCore.Diagnostics.Logging.Test;

public partial class AcceptanceTests
{
    private const string LoggingCategory = "Microsoft.AspNetCore.HttpLogging.HttpLoggingMiddleware";
    private const int ErrorRouteProcessingTimeMs = 1_000;
    private const int SlashRouteProcessingTimeMs = 2_000;
    private static readonly TimeSpan _defaultLogTimeout = TimeSpan.FromSeconds(5);

    private class TestStartup
    {
        [SuppressMessage("Major Code Smell", "S1144:Unused private types or members should be removed", Justification = "Used through reflection")]
        public static void ConfigureServices(IServiceCollection services)
        {
            services.AddRouting();
            services.AddFakeRedaction();
            services.AddHttpLoggingRedaction();
        }

        [SuppressMessage("Major Code Smell", "S1144:Unused private types or members should be removed", Justification = "Used through reflection")]
        public static void Configure(IApplicationBuilder app)
        {
            app.UseRouting();
            app.UseHttpLogging();

            app.Map("/error", static x =>
                x.Run(static async context =>
                {
                    await context.Request.Body.DrainAsync(default);

                    if (context.Request.QueryString.HasValue)
                    {
                        if (context.Request.QueryString.Value!.Contains("status"))
                        {
                            context.Response.StatusCode = StatusCodes.Status400BadRequest;
                        }

                        if (context.Request.QueryString.Value!.Contains("body"))
                        {
                            context.Response.ContentType = MediaTypeNames.Text.Plain;
                            await context.Response.WriteAsync("test body");
                        }
                    }

                    var fakeTimeProvider = context.RequestServices.GetRequiredService<FakeTimeProvider>();
                    fakeTimeProvider.Advance(TimeSpan.FromMilliseconds(ErrorRouteProcessingTimeMs));
                    throw new InvalidOperationException("Test exception");
                }));

            app.Run(static async context =>
            {
                var fakeTimeProvider = context.RequestServices.GetRequiredService<FakeTimeProvider>();
                fakeTimeProvider.Advance(TimeSpan.FromMilliseconds(SlashRouteProcessingTimeMs));

                await context.Request.Body.DrainAsync(default).ConfigureAwait(false);

                context.Response.ContentType = MediaTypeNames.Text.Plain;
                context.Response.Headers.Append(HeaderNames.TransferEncoding, "chunked");
                await context.Response.WriteAsync("Server: hello!").ConfigureAwait(false);

                // Writing response twice so header is sent as 'transfer chunked-encoding'
                await context.Response.WriteAsync("Server: world!").ConfigureAwait(false);
            });
        }
    }

    private static Task RunAsync(LogLevel level, Action<IServiceCollection> configure, Func<FakeLogCollector, HttpClient, Task> func)
        => RunAsync<TestStartup>(level, configure, (collector, client, _) => func(collector, client));

    private static async Task RunAsync<TStartup>(
        LogLevel level,
        Action<IServiceCollection> configure,
        Func<FakeLogCollector, HttpClient, IServiceProvider, Task> func)
        where TStartup : class
    {
        using var host = await FakeHost.CreateBuilder(options => options.FakeLogging = false)
            .ConfigureLogging(loggingBuilder => loggingBuilder
                .AddFilter("Microsoft.Hosting", LogLevel.Warning)
                .AddFilter("Microsoft.Extensions.Hosting", LogLevel.Warning)
                .AddFilter("Microsoft.AspNetCore", LogLevel.Warning)
                .AddFilter("Microsoft.AspNetCore.HttpLogging", level)
                .SetMinimumLevel(level)
                .AddFakeLogging())
            .ConfigureServices(x =>
            {
                x.AddSingleton<FakeTimeProvider>();
                x.AddSingleton<TimeProvider>(s => s.GetRequiredService<FakeTimeProvider>());
            })
            .ConfigureWebHost(static builder => builder
                .UseStartup<TStartup>()
                .UseTestServer())
            .ConfigureServices(configure)
            .StartAsync();

        var logCollector = host.Services.GetFakeLogCollector();

        using var client = host.GetTestClient();

        await func(logCollector, client, host.Services).ConfigureAwait(false);
        await host.StopAsync();
    }

    private static async Task WaitForLogRecordsAsync(FakeLogCollector logCollector, TimeSpan timeout, int expectedRecords = 1)
    {
        var totalTimeWaiting = TimeSpan.Zero;
        var spinTime = TimeSpan.FromMilliseconds(50);
        while (totalTimeWaiting < timeout)
        {
            if (logCollector.Count >= expectedRecords)
            {
                return;
            }

            await Task.Delay(spinTime);
            totalTimeWaiting += spinTime;
        }

        throw new TimeoutException("No log records were emitted, timeout was reached");
    }

    [Theory]
    [InlineData(MediaTypeNames.Text.Plain, true)]
    [InlineData(MediaTypeNames.Text.Html, false)]
    [InlineData(MediaTypeNames.Text.RichText, false)]
    [InlineData(MediaTypeNames.Text.Xml, false)]
    public async Task HttpLogging_WhenLogLevelInfo_LogResponseBody(string responseContentTypeToLog, bool shouldLog)
    {
        await RunAsync(
            LogLevel.Information,
            services => services.AddHttpLogging(x =>
            {
                x.MediaTypeOptions.Clear();
                x.MediaTypeOptions.AddText(responseContentTypeToLog);
                x.LoggingFields |= HttpLoggingFields.ResponseBody;
            }).AddHttpLoggingRedaction(),
            async (logCollector, client) =>
            {
                const string Content = "Client: hello!";

                using var content = new StringContent(Content);
                using var response = await client.PostAsync("/", content);
                Assert.True(response.IsSuccessStatusCode);

                await WaitForLogRecordsAsync(logCollector, _defaultLogTimeout);

                Assert.Equal(1, logCollector.Count);
                Assert.Null(logCollector.LatestRecord.Exception);
                Assert.Equal(LogLevel.Information, logCollector.LatestRecord.Level);
                Assert.Equal(LoggingCategory, logCollector.LatestRecord.Category);

                var responseStatus = ((int)response.StatusCode).ToInvariantString();
                var state = logCollector.LatestRecord.StructuredState!;

                Assert.DoesNotContain(state, x => x.Key == HttpLoggingTagNames.RequestBody);
                Assert.DoesNotContain(state, x => x.Key.StartsWith(HttpLoggingTagNames.RequestHeaderPrefix));
                Assert.DoesNotContain(state, x => x.Key.StartsWith(HttpLoggingTagNames.ResponseHeaderPrefix));
                Assert.Single(state, x => x.Key == HttpLoggingTagNames.Host && !string.IsNullOrEmpty(x.Value));
                Assert.Single(state, x => x.Key == HttpLoggingTagNames.Path && x.Value == TelemetryConstants.Unknown);
                Assert.Single(state, x => x.Key == HttpLoggingTagNames.StatusCode && x.Value == responseStatus);
                Assert.Single(state, x => x.Key == HttpLoggingTagNames.Method && x.Value == HttpMethod.Post.ToString());
                Assert.Single(state, x => x.Key == HttpLoggingTagNames.Duration &&
                    x.Value != null &&
                    int.Parse(x.Value, CultureInfo.InvariantCulture) == SlashRouteProcessingTimeMs);

                if (shouldLog)
                {
                    Assert.Single(state, x => x.Key == HttpLoggingTagNames.ResponseBody && x.Value == "Server: hello!Server: world!");
                    Assert.Equal(8, state!.Count);
                }
                else
                {
                    Assert.DoesNotContain(state, x => x.Key == HttpLoggingTagNames.ResponseBody);
                    Assert.Equal(7, state!.Count);
                }
            });
    }

    [Theory]
    [InlineData(MediaTypeNames.Text.Plain, true)]
    [InlineData(MediaTypeNames.Text.Html, true)]
    [InlineData(MediaTypeNames.Text.RichText, true)]
    [InlineData(MediaTypeNames.Text.Xml, true)]
    [InlineData(MediaTypeNames.Application.Json, false)]
    [InlineData(MediaTypeNames.Application.Xml, false)]
    [InlineData(MediaTypeNames.Image.Jpeg, false)]
    public async Task HttpLogging_WhenLogLevelInfo_LogRequestBody(string requestContentType, bool shouldLog)
    {
        await RunAsync(
            LogLevel.Information,
            services => services.AddHttpLogging(x =>
            {
                x.MediaTypeOptions.Clear();
                x.MediaTypeOptions.AddText("text/*");
                x.LoggingFields |= HttpLoggingFields.RequestBody;
            }).AddHttpLoggingRedaction(),
            async (logCollector, client) =>
            {
                const string Content = "Client: hello!";

                using var content = new StringContent(Content, null, requestContentType);
                using var response = await client.PostAsync("/", content);
                Assert.True(response.IsSuccessStatusCode);

                await WaitForLogRecordsAsync(logCollector, _defaultLogTimeout);

                Assert.Equal(1, logCollector.Count);
                Assert.Null(logCollector.LatestRecord.Exception);
                Assert.Equal(LogLevel.Information, logCollector.LatestRecord.Level);
                Assert.Equal(LoggingCategory, logCollector.LatestRecord.Category);

                var responseStatus = ((int)response.StatusCode).ToInvariantString();
                var state = logCollector.LatestRecord.StructuredState!;

                Assert.DoesNotContain(state, x => x.Key == HttpLoggingTagNames.ResponseBody);
                Assert.DoesNotContain(state, x => x.Key.StartsWith(HttpLoggingTagNames.RequestHeaderPrefix));
                Assert.DoesNotContain(state, x => x.Key.StartsWith(HttpLoggingTagNames.ResponseHeaderPrefix));
                Assert.Single(state, x => x.Key == HttpLoggingTagNames.Host && !string.IsNullOrEmpty(x.Value));
                Assert.Single(state, x => x.Key == HttpLoggingTagNames.Path && x.Value == TelemetryConstants.Unknown);
                Assert.Single(state, x => x.Key == HttpLoggingTagNames.StatusCode && x.Value == responseStatus);
                Assert.Single(state, x => x.Key == HttpLoggingTagNames.Method && x.Value == HttpMethod.Post.ToString());
                Assert.Single(state, x => x.Key == HttpLoggingTagNames.Duration &&
                    x.Value != null &&
                    int.Parse(x.Value, CultureInfo.InvariantCulture) == SlashRouteProcessingTimeMs);

                if (shouldLog)
                {
                    Assert.Single(state, x => x.Key == HttpLoggingTagNames.RequestBody && x.Value == Content);
                    Assert.Equal(9, state!.Count);
                }
                else
                {
                    Assert.DoesNotContain(state, x => x.Key == HttpLoggingTagNames.RequestBody);
                    Assert.Equal(7, state!.Count);
                }
            });
    }

    [Fact]
<<<<<<< HEAD
=======
    public async Task HttpLogging_WhenMultiSegmentRequestPipe_LogRequestBody()
    {
        await RunAsync(
            LogLevel.Information,
            services => services.AddHttpLogging(x =>
            {
                x.RequestBodyContentTypes.Add("text/*");
                x.LogBody = true;
            }),
            async (logCollector, client) =>
            {
                const string Content = "Whatever...";

                using var content = new StringContent(Content, null, MediaTypeNames.Text.Plain);
                using var response = await client.PostAsync("/multi-segment-pipe", content);
                Assert.True(response.IsSuccessStatusCode);

                await WaitForLogRecordsAsync(logCollector, _defaultLogTimeout);

                Assert.Equal(1, logCollector.Count);
                Assert.Null(logCollector.LatestRecord.Exception);
                Assert.Equal(LogLevel.Information, logCollector.LatestRecord.Level);
                Assert.Equal(LoggingCategory, logCollector.LatestRecord.Category);

                var responseStatus = ((int)response.StatusCode).ToInvariantString();
                var state = logCollector.LatestRecord.StructuredState;

                Assert.Equal(7, state!.Count);
                Assert.Single(state, x => x.Key == HttpLoggingTagNames.StatusCode && x.Value == responseStatus);
                Assert.Single(state, x => x.Key == HttpLoggingTagNames.Method && x.Value == HttpMethod.Post.ToString());
                Assert.Single(state, x => x.Key == HttpLoggingTagNames.RequestBody && x.Value == "Test Segment");
            });
    }

    [Fact]
>>>>>>> 6fda2c8b
    public async Task HttpLogging_WhenLogLevelInfo_LogRequestStart()
    {
        await RunAsync(
            LogLevel.Information,
            static services => services.AddHttpLoggingRedaction(x =>
            {
                x.RequestHeadersDataClasses.Add(HeaderNames.Accept, DataClassification.None);
                x.ResponseHeadersDataClasses.Add(HeaderNames.TransferEncoding, DataClassification.None);
            }).AddHttpLogging(static x =>
            {
                x.CombineLogs = false;
                x.LoggingFields = HttpLoggingFields.All;
                x.MediaTypeOptions.AddText(MediaTypeNames.Text.Plain);
            }),
            async static (logCollector, client) =>
            {
                const string Content = "Client: hello!";

                using var request = new HttpRequestMessage(HttpMethod.Post, "/")
                {
                    Content = new StringContent(Content)
                };

                request.Headers.Accept.Add(new MediaTypeWithQualityHeaderValue(MediaTypeNames.Application.Json));
                using var response = await client.SendAsync(request);
                Assert.True(response.IsSuccessStatusCode);

                await WaitForLogRecordsAsync(logCollector, _defaultLogTimeout, expectedRecords: 2);

                var logRecords = logCollector.GetSnapshot();
                Assert.Equal(5, logRecords.Count);
                Assert.All(logRecords, x => Assert.Null(x.Exception));
                Assert.All(logRecords, x => Assert.Equal(LogLevel.Information, x.Level));
                Assert.All(logRecords, x => Assert.Equal(LoggingCategory, x.Category));

                var responseStatus = ((int)response.StatusCode).ToInvariantString();
                var requestState = logRecords[0].StructuredState;
                var requestBodyState = logRecords[1].StructuredState;
                var responseState = logRecords[2].StructuredState;
                var responseBodyState = logRecords[3].StructuredState;
                var durationState = logRecords[4].StructuredState;

                Assert.Equal(6, requestState!.Count);
                Assert.DoesNotContain(requestState, x => x.Key.StartsWith(HttpLoggingTagNames.ResponseHeaderPrefix));
                Assert.DoesNotContain(requestState, x => x.Key == HttpLoggingTagNames.StatusCode);
                Assert.DoesNotContain(requestState, x => x.Key == HttpLoggingTagNames.Duration);
                Assert.Single(requestState, x => x.Key == HttpLoggingTagNames.RequestHeaderPrefix + HeaderNames.Accept);
                Assert.Single(requestState, x => x.Key == HttpLoggingTagNames.Host && !string.IsNullOrEmpty(x.Value));
                Assert.Single(requestState, x => x.Key == HttpLoggingTagNames.Path && x.Value == TelemetryConstants.Unknown);
                Assert.Single(requestState, x => x.Key == HttpLoggingTagNames.Method && x.Value == HttpMethod.Post.ToString());
                Assert.Single(requestState, x => x.Key == "Protocol" && x.Value == "HTTP/1.1");

                Assert.Equal(3, requestBodyState!.Count);
                Assert.Single(requestBodyState, x => x.Key == "Body" && x.Value == Content);

                Assert.Equal(2, responseState!.Count);
                Assert.Single(responseState, x => x.Key == HttpLoggingTagNames.ResponseHeaderPrefix + HeaderNames.TransferEncoding);
                Assert.Single(responseState, x => x.Key == HttpLoggingTagNames.StatusCode && x.Value == responseStatus);

                Assert.Equal(2, responseBodyState!.Count);
                Assert.Single(responseBodyState, x => x.Key == "Body" && x.Value == "Server: hello!Server: world!");

                Assert.Equal(2, durationState!.Count);
                Assert.Single(durationState, x => x.Key == HttpLoggingTagNames.Duration && x.Value != null);
            });
    }

    [Fact]
    public async Task HttpLogging_WhenLogLevelInfo_LogHeaders()
    {
        await RunAsync(
            LogLevel.Information,
            static services => services.AddHttpLoggingRedaction(static x =>
            {
                x.RequestHeadersDataClasses.Add(HeaderNames.Accept, DataClassification.None);
                x.ResponseHeadersDataClasses.Add(HeaderNames.TransferEncoding, DataClassification.None);
            }),
            async static (logCollector, client) =>
            {
                using var httpMessage = new HttpRequestMessage(HttpMethod.Get, "/");
                httpMessage.Headers.Accept.Add(new MediaTypeWithQualityHeaderValue(MediaTypeNames.Application.Json));

                using var response = await client.SendAsync(httpMessage);
                Assert.True(response.IsSuccessStatusCode);

                await WaitForLogRecordsAsync(logCollector, _defaultLogTimeout);

                Assert.Equal(1, logCollector.Count);

                var lastRecord = logCollector.LatestRecord;
                Assert.Null(lastRecord.Exception);
                Assert.Equal(LogLevel.Information, lastRecord.Level);
                Assert.Equal(LoggingCategory, lastRecord.Category);

                var responseStatus = ((int)response.StatusCode).ToInvariantString();
                var state = lastRecord.StructuredState;

                Assert.Equal(9, state!.Count);
                Assert.Single(state, x => x.Key == HttpLoggingTagNames.RequestHeaderPrefix + HeaderNames.Accept);
                Assert.Single(state, x => x.Key == HttpLoggingTagNames.ResponseHeaderPrefix + HeaderNames.TransferEncoding);
                Assert.Single(state, x => x.Key == HttpLoggingTagNames.Host && !string.IsNullOrEmpty(x.Value));
                Assert.Single(state, x => x.Key == HttpLoggingTagNames.Path && x.Value == TelemetryConstants.Unknown);
                Assert.Single(state, x => x.Key == HttpLoggingTagNames.StatusCode && x.Value == responseStatus);
                Assert.Single(state, x => x.Key == HttpLoggingTagNames.Duration &&
                    x.Value != null &&
                    int.Parse(x.Value, CultureInfo.InvariantCulture) == SlashRouteProcessingTimeMs);

                Assert.Single(state, x => x.Key == HttpLoggingTagNames.Method && x.Value == HttpMethod.Get.ToString());
                Assert.DoesNotContain(state, x => x.Key == HttpLoggingTagNames.RequestBody);
                Assert.DoesNotContain(state, x => x.Key == HttpLoggingTagNames.ResponseBody);
                Assert.DoesNotContain(state, x =>
                    x.Key.StartsWith(HttpLoggingTagNames.RequestHeaderPrefix) && !x.Key.EndsWith(HeaderNames.Accept));

                Assert.DoesNotContain(state, x =>
                    x.Key.StartsWith(HttpLoggingTagNames.ResponseHeaderPrefix) && !x.Key.EndsWith(HeaderNames.TransferEncoding));
            });
    }

    [Fact]
    public async Task HttpLogging_WhenEnricherAdded_LogAdditionalProps()
    {
        await RunAsync(
            LogLevel.Information,
            static x =>
            {
                x.AddHttpLogEnricher<TestHttpLogEnricher>();
                x.AddHttpLoggingRedaction();
            },
            async static (logCollector, client) =>
            {
                using var response = await client.DeleteAsync("/");
                Assert.True(response.IsSuccessStatusCode);

                await WaitForLogRecordsAsync(logCollector, _defaultLogTimeout);

                Assert.Equal(1, logCollector.Count);
                Assert.Null(logCollector.LatestRecord.Exception);
                Assert.Equal(LogLevel.Information, logCollector.LatestRecord.Level);
                Assert.Equal(LoggingCategory, logCollector.LatestRecord.Category);

                var responseStatus = ((int)response.StatusCode).ToInvariantString();
                var state = logCollector.LatestRecord.StructuredState;

                Assert.Equal(9, state!.Count);
                Assert.Single(state, x => x.Key == TestHttpLogEnricher.Key1 && x.Value == TestHttpLogEnricher.Value1);
                Assert.Single(state, x => x.Key == TestHttpLogEnricher.Key2 && x.Value == TestHttpLogEnricher.Value2.ToString(CultureInfo.CurrentCulture));
                Assert.Single(state, x => x.Key == HttpLoggingTagNames.Method && x.Value == HttpMethod.Delete.ToString());
                Assert.DoesNotContain(state, x => x.Key == HttpLoggingTagNames.RequestBody);
                Assert.DoesNotContain(state, x => x.Key == HttpLoggingTagNames.ResponseBody);
                Assert.DoesNotContain(state, x => x.Key.StartsWith(HttpLoggingTagNames.RequestHeaderPrefix));
                Assert.DoesNotContain(state, x => x.Key.StartsWith(HttpLoggingTagNames.ResponseHeaderPrefix));
            });
    }

    [Theory]
    [InlineData(IncomingPathLoggingMode.Structured)]
    [InlineData(IncomingPathLoggingMode.Formatted)]
    public async Task HttpLogging_WhenRedactionModeNone_LogIncomingRequestPath(IncomingPathLoggingMode pathLoggingMode)
    {
        await RunAsync(
            LogLevel.Information,
            x =>
            {
                x.AddHttpLoggingRedaction(options =>
                {
                    options.RequestPathParameterRedactionMode = HttpRouteParameterRedactionMode.None;
                    options.RequestPathLoggingMode = pathLoggingMode;
                });
            },
            async static (logCollector, client) =>
            {
                const string RequestPath = "/api/users/123/add-task/345";
                using var response = await client.GetAsync(RequestPath);
                Assert.True(response.IsSuccessStatusCode);

                await WaitForLogRecordsAsync(logCollector, _defaultLogTimeout);

                Assert.Equal(1, logCollector.Count);
                Assert.Null(logCollector.LatestRecord.Exception);
                Assert.Equal(LogLevel.Information, logCollector.LatestRecord.Level);
                Assert.Equal(LoggingCategory, logCollector.LatestRecord.Category);

                var responseStatus = ((int)response.StatusCode).ToInvariantString();
                var state = logCollector.LatestRecord.StructuredState;

                Assert.Equal(7, state!.Count);
                Assert.Single(state, x => x.Key == HttpLoggingTagNames.Path && x.Value == RequestPath);
            });
    }

    [Fact]
    public async Task HttpLogging_WhenLogRequestStart_SkipEnrichingFirstLogRecord()
    {
        await RunAsync(
            LogLevel.Information,
            static x =>
            {
                x.AddHttpLogEnricher<TestHttpLogEnricher>();
                x.AddHttpLoggingRedaction().AddHttpLogging(x => x.CombineLogs = false);
            },
            async static (logCollector, client) =>
            {
                using var response = await client.DeleteAsync("/");
                Assert.True(response.IsSuccessStatusCode);

                await WaitForLogRecordsAsync(logCollector, _defaultLogTimeout, expectedRecords: 2);

                var logRecords = logCollector.GetSnapshot();
                Assert.Equal(3, logRecords.Count);
                Assert.All(logRecords, x => Assert.Null(x.Exception));
                Assert.All(logRecords, x => Assert.Equal(LogLevel.Information, x.Level));
                Assert.All(logRecords, x => Assert.Equal(LoggingCategory, x.Category));

                var responseStatus = ((int)response.StatusCode).ToInvariantString();
                var firstState = logRecords[0].StructuredState;
                var secondState = logRecords[1].StructuredState;

                Assert.Equal(5, firstState!.Count);
                Assert.DoesNotContain(firstState, x => x.Key == TestHttpLogEnricher.Key1 && x.Value == TestHttpLogEnricher.Value1);
                Assert.DoesNotContain(firstState, x => x.Key == TestHttpLogEnricher.Key2 && x.Value == TestHttpLogEnricher.Value2.ToString(CultureInfo.CurrentCulture));

                Assert.Equal(3, secondState!.Count);
                Assert.Single(secondState, x => x.Key == TestHttpLogEnricher.Key1 && x.Value == TestHttpLogEnricher.Value1);
                Assert.Single(secondState, x => x.Key == TestHttpLogEnricher.Key2 && x.Value == TestHttpLogEnricher.Value2.ToString(CultureInfo.CurrentCulture));
            });
    }

    [Fact]
    public async Task HttpLogging_WhenSecondLogRequestStart_DontLogDurationAndStatus()
    {
        await RunAsync(
            LogLevel.Information,
            static x => x.AddHttpLoggingRedaction().AddHttpLogging(x => x.CombineLogs = false),
            async static (logCollector, client) =>
            {
                using var firstResponse = await client.DeleteAsync("/");
                Assert.True(firstResponse.IsSuccessStatusCode);

                await WaitForLogRecordsAsync(logCollector, _defaultLogTimeout, expectedRecords: 2);

                using var secondResponse = await client.DeleteAsync("/");
                Assert.True(secondResponse.IsSuccessStatusCode);

                await WaitForLogRecordsAsync(logCollector, _defaultLogTimeout, expectedRecords: 4);

                var logRecords = logCollector.GetSnapshot();
                Assert.Equal(6, logRecords.Count);
                Assert.All(logRecords, x => Assert.Null(x.Exception));
                Assert.All(logRecords, x => Assert.Equal(LogLevel.Information, x.Level));
                Assert.All(logRecords, x => Assert.Equal(LoggingCategory, x.Category));

                var responseStatus = ((int)firstResponse.StatusCode).ToInvariantString();
                var firstRecord = logRecords[0].StructuredState;
                var secondRecord = logRecords[1].StructuredState;
                var thirdRecord = logRecords[2].StructuredState;
                var fourthRecord = logRecords[3].StructuredState;
                var fithRecord = logRecords[4].StructuredState;
                var sixthRecord = logRecords[5].StructuredState;

                Assert.Equal(5, firstRecord!.Count);
                Assert.Equal(1, secondRecord!.Count);
                Assert.Equal(5, fourthRecord!.Count);
                Assert.Equal(1, fithRecord!.Count);
                Assert.DoesNotContain(firstRecord, x => x.Key == HttpLoggingTagNames.StatusCode);
                Assert.DoesNotContain(firstRecord, x => x.Key == HttpLoggingTagNames.Duration);
                Assert.DoesNotContain(secondRecord, x => x.Key == HttpLoggingTagNames.Duration);
                Assert.DoesNotContain(fourthRecord, x => x.Key == HttpLoggingTagNames.StatusCode);
                Assert.DoesNotContain(fourthRecord, x => x.Key == HttpLoggingTagNames.Duration);
                Assert.DoesNotContain(fithRecord, x => x.Key == HttpLoggingTagNames.Duration);

                Assert.Equal(1, secondRecord!.Count);
                Assert.Equal(1, fithRecord!.Count);
                Assert.Single(secondRecord, x => x.Key == HttpLoggingTagNames.StatusCode && x.Value == responseStatus);
                Assert.Single(fithRecord, x => x.Key == HttpLoggingTagNames.StatusCode && x.Value == responseStatus);

                Assert.Equal(2, thirdRecord!.Count);
                Assert.Equal(2, sixthRecord!.Count);
                Assert.Single(thirdRecord, x => x.Key == HttpLoggingTagNames.Duration && x.Value != null);
                Assert.Single(sixthRecord, x => x.Key == HttpLoggingTagNames.Duration && x.Value != null);
            });
    }

    [Theory]
    [InlineData("/error", "200")]
    [InlineData("/error?status=1", "400")]
    public async Task HttpLogging_WhenException_LogError(string requestPath, string expectedStatus)
    {
        await RunAsync(
            LogLevel.Information,
            static services => services.AddHttpLoggingRedaction(),
            async (logCollector, client) =>
            {
                var ex = await Assert.ThrowsAsync<InvalidOperationException>(() => client.GetAsync(requestPath));
                Assert.Equal("Test exception", ex.Message);

                Assert.Equal(1, logCollector.Count);
                Assert.Equal(LogLevel.Information, logCollector.LatestRecord.Level);
                Assert.Equal(LoggingCategory, logCollector.LatestRecord.Category);
                Assert.Null(logCollector.LatestRecord.Exception);

                var state = logCollector.LatestRecord.StructuredState;

                Assert.Equal(7, state!.Count);
                Assert.DoesNotContain(state, x => x.Key.StartsWith(HttpLoggingTagNames.RequestHeaderPrefix));
                Assert.DoesNotContain(state, x => x.Key.StartsWith(HttpLoggingTagNames.ResponseHeaderPrefix));
                Assert.Single(state, x => x.Key == HttpLoggingTagNames.Method && x.Value == HttpMethod.Get.ToString());
                Assert.Single(state, x => x.Key == HttpLoggingTagNames.Host && !string.IsNullOrEmpty(x.Value));
                Assert.Single(state, x => x.Key == HttpLoggingTagNames.Path && x.Value == TelemetryConstants.Unknown);
                Assert.Single(state, x => x.Key == HttpLoggingTagNames.StatusCode && x.Value == expectedStatus);
                Assert.Single(state, x => x.Key == HttpLoggingTagNames.Duration &&
                    x.Value != null &&
                    int.Parse(x.Value, CultureInfo.InvariantCulture) == ErrorRouteProcessingTimeMs);
            });
    }

    [Fact]
    public async Task HttpLogging_WhenException_LogBody()
    {
        await RunAsync(
            LogLevel.Information,
            static services => services.AddHttpLogging(static x =>
            {
                x.MediaTypeOptions.AddText(MediaTypeNames.Text.Plain);
                x.LoggingFields |= HttpLoggingFields.RequestBody | HttpLoggingFields.ResponseBody;
            }).AddHttpLoggingRedaction(),
            async (logCollector, client) =>
            {
                const string Content = "Client: hello!";

                using var content = new StringContent(Content);
                var ex = await Assert.ThrowsAsync<HttpRequestException>(() => client.PutAsync("/error?body=true", content));

                var originalException = ex.InnerException?.InnerException;
                Assert.NotNull(originalException);
                Assert.Equal("Test exception", originalException!.Message);

                Assert.Equal(1, logCollector.Count);
                Assert.Equal(LogLevel.Information, logCollector.LatestRecord.Level);
                Assert.Equal(LoggingCategory, logCollector.LatestRecord.Category);
                Assert.Null(logCollector.LatestRecord.Exception);

                var state = logCollector.LatestRecord.StructuredState;

                Assert.Equal(10, state!.Count);
                Assert.DoesNotContain(state, x => x.Key.StartsWith(HttpLoggingTagNames.RequestHeaderPrefix));
                Assert.DoesNotContain(state, x => x.Key.StartsWith(HttpLoggingTagNames.ResponseHeaderPrefix));
                Assert.Single(state, x => x.Key == HttpLoggingTagNames.Method && x.Value == HttpMethod.Put.ToString());
                Assert.Single(state, x => x.Key == HttpLoggingTagNames.RequestBody && x.Value == Content);
                Assert.Single(state, x => x.Key == HttpLoggingTagNames.ResponseBody && x.Value == "test body");
            });
    }

    [Fact]
    public async Task HttpLogging_WhenException_DontLogResponseBody()
    {
        await RunAsync(
            LogLevel.Information,
            static services => services.AddHttpLogging(static x => x.LoggingFields &= ~HttpLoggingFields.ResponseBody)
                .AddHttpLoggingRedaction(),
            async (logCollector, client) =>
            {
                const string Content = "Client: hello!";

                using var content = new StringContent(Content);
                var ex = await Assert.ThrowsAsync<HttpRequestException>(() => client.PutAsync("/error?body=true", content));

                var originalException = ex.InnerException?.InnerException;
                Assert.NotNull(originalException);
                Assert.Equal("Test exception", originalException!.Message);

                Assert.Equal(1, logCollector.Count);
                Assert.Equal(LogLevel.Information, logCollector.LatestRecord.Level);
                Assert.Equal(LoggingCategory, logCollector.LatestRecord.Category);
                Assert.Null(logCollector.LatestRecord.Exception);

                var state = logCollector.LatestRecord.StructuredState;

                Assert.Equal(7, state!.Count);
                Assert.DoesNotContain(state, x => x.Key.StartsWith(HttpLoggingTagNames.RequestHeaderPrefix));
                Assert.DoesNotContain(state, x => x.Key.StartsWith(HttpLoggingTagNames.ResponseHeaderPrefix));
                Assert.Single(state, x => x.Key == HttpLoggingTagNames.Method && x.Value == HttpMethod.Put.ToString());
            });
    }

    [Fact]
    public async Task HttpLogging_WhenLogLevelError_NoLogHttp()
    {
        await RunAsync(
            LogLevel.Error,
            static _ => { },
            async static (logCollector, client) =>
            {
                using var content = new StringContent("Client: hello!");
                using var response = await client.PostAsync("/", content);

                Assert.True(response.IsSuccessStatusCode);

                Assert.Equal(0, logCollector.Count);
            });
    }

    [Theory]
    [InlineData("/home/api", "/home", true)]
    [InlineData("/HOME/API", "/home/api", true)]
    [InlineData("/home/api", "/home/users", false)]
    [InlineData("/Home/Chats", "/home/chats", true)]
    [InlineData("/home/chats/123", "/home/chats", true)]
    [InlineData("/home/users/", "/home", true)]
    [InlineData("/HOME/users", "/home", true)]
    [InlineData("/home/users/foo", "/home/api", false)]
    [InlineData("/", "/home", false)]
    [InlineData("", "/home", false)]
    [InlineData("/home", "/", true)]
    public async Task HttpLogging_LogRecordIsNotCreated_If_isFiltered_True(string httpPath, string excludedPath, bool isFiltered)
    {
        await RunAsync(
            LogLevel.Information,
            services => services.AddHttpLoggingRedaction(x =>
            {
                x.ExcludePathStartsWith.Add(excludedPath);
            }),
            async (logCollector, client) =>
            {
                using var response = await client.GetAsync(httpPath);

                Assert.True(response.IsSuccessStatusCode);

                if (isFiltered)
                {
                    Assert.Equal(0, logCollector.Count);
                }
                else
                {
                    await WaitForLogRecordsAsync(logCollector, _defaultLogTimeout);
                    Assert.Equal(1, logCollector.Count);
                    Assert.Equal(7, logCollector.GetSnapshot()[0].StructuredState!.Count);
                }
            });
    }

    [Fact]
    public async Task HttpLogging_LogRecordIsNotCreated_If_Disabled()
    {
        await RunAsync(
            LogLevel.Information,
            services => services.AddHttpLoggingRedaction(x =>
            {
            }).AddHttpLogging(o =>
            {
                o.LoggingFields = HttpLoggingFields.None;
            }),
            async (logCollector, client) =>
            {
                using var response = await client.GetAsync("").ConfigureAwait(false);

                Assert.True(response.IsSuccessStatusCode);
                Assert.Equal(0, logCollector.Count);
            });
    }

    [Fact]
    public async Task HttpLogging_EnricherThrows_Logged()
    {
        await RunAsync(
            LogLevel.Debug,
            services => services.AddHttpLoggingRedaction()
            .AddHttpLogEnricher<ThrowingEnricher>(),
            async (logCollector, client) =>
            {
                using var response = await client.GetAsync("").ConfigureAwait(false);

                Assert.True(response.IsSuccessStatusCode);
                await WaitForLogRecordsAsync(logCollector, _defaultLogTimeout);
                Assert.Equal(2, logCollector.Count);
                Assert.IsType<InvalidOperationException>(logCollector.GetSnapshot()[0].Exception);
                Assert.Equal(7, logCollector.GetSnapshot()[1].StructuredState!.Count);
            });
    }

    private class ThrowingEnricher : IHttpLogEnricher
    {
        public void Enrich(IEnrichmentTagCollector collector, HttpContext httpContext) => throw new InvalidOperationException();
    }
}
#endif<|MERGE_RESOLUTION|>--- conflicted
+++ resolved
@@ -1,4 +1,4 @@
-﻿// Licensed to the .NET Foundation under one or more agreements.
+// Licensed to the .NET Foundation under one or more agreements.
 // The .NET Foundation licenses this file to you under the MIT license.
 
 #if NET8_0_OR_GREATER
@@ -267,44 +267,6 @@
     }
 
     [Fact]
-<<<<<<< HEAD
-=======
-    public async Task HttpLogging_WhenMultiSegmentRequestPipe_LogRequestBody()
-    {
-        await RunAsync(
-            LogLevel.Information,
-            services => services.AddHttpLogging(x =>
-            {
-                x.RequestBodyContentTypes.Add("text/*");
-                x.LogBody = true;
-            }),
-            async (logCollector, client) =>
-            {
-                const string Content = "Whatever...";
-
-                using var content = new StringContent(Content, null, MediaTypeNames.Text.Plain);
-                using var response = await client.PostAsync("/multi-segment-pipe", content);
-                Assert.True(response.IsSuccessStatusCode);
-
-                await WaitForLogRecordsAsync(logCollector, _defaultLogTimeout);
-
-                Assert.Equal(1, logCollector.Count);
-                Assert.Null(logCollector.LatestRecord.Exception);
-                Assert.Equal(LogLevel.Information, logCollector.LatestRecord.Level);
-                Assert.Equal(LoggingCategory, logCollector.LatestRecord.Category);
-
-                var responseStatus = ((int)response.StatusCode).ToInvariantString();
-                var state = logCollector.LatestRecord.StructuredState;
-
-                Assert.Equal(7, state!.Count);
-                Assert.Single(state, x => x.Key == HttpLoggingTagNames.StatusCode && x.Value == responseStatus);
-                Assert.Single(state, x => x.Key == HttpLoggingTagNames.Method && x.Value == HttpMethod.Post.ToString());
-                Assert.Single(state, x => x.Key == HttpLoggingTagNames.RequestBody && x.Value == "Test Segment");
-            });
-    }
-
-    [Fact]
->>>>>>> 6fda2c8b
     public async Task HttpLogging_WhenLogLevelInfo_LogRequestStart()
     {
         await RunAsync(
