{
  "sdk": {
<<<<<<< HEAD
    "version": "9.0.100-alpha.1.23504.14"
  },
  "tools": {
    "dotnet": "9.0.100-alpha.1.23504.14",
=======
    "version": "8.0.100-rtm.23506.1"
  },
  "tools": {
    "dotnet": "8.0.100-rtm.23506.1",
>>>>>>> b2f59609
    "runtimes": {
      "dotnet/x64": [
        "8.0.0-rtm.23475.7",
        "$(MicrosoftNETCoreAppRuntimewinx64Version)"
      ],
      "aspnetcore/x64": [
        "8.0.0-rtm.23475.5",
        "$(MicrosoftAspNetCoreAppRuntimewinx64Version)"
      ]
    }
  },
  "msbuild-sdks": {
    "Microsoft.Build.NoTargets": "3.7.0",
    "Microsoft.Build.Traversal": "3.2.0",
<<<<<<< HEAD
    "Microsoft.DotNet.Arcade.Sdk": "9.0.0-beta.23510.4",
    "Microsoft.DotNet.Helix.Sdk": "9.0.0-beta.23510.4"
=======
    "Microsoft.DotNet.Arcade.Sdk": "8.0.0-beta.23505.1",
    "Microsoft.DotNet.Helix.Sdk": "8.0.0-beta.23505.1"
>>>>>>> b2f59609
  }
}<|MERGE_RESOLUTION|>--- conflicted
+++ resolved
@@ -1,16 +1,9 @@
 {
   "sdk": {
-<<<<<<< HEAD
     "version": "9.0.100-alpha.1.23504.14"
   },
   "tools": {
     "dotnet": "9.0.100-alpha.1.23504.14",
-=======
-    "version": "8.0.100-rtm.23506.1"
-  },
-  "tools": {
-    "dotnet": "8.0.100-rtm.23506.1",
->>>>>>> b2f59609
     "runtimes": {
       "dotnet/x64": [
         "8.0.0-rtm.23475.7",
@@ -25,12 +18,7 @@
   "msbuild-sdks": {
     "Microsoft.Build.NoTargets": "3.7.0",
     "Microsoft.Build.Traversal": "3.2.0",
-<<<<<<< HEAD
     "Microsoft.DotNet.Arcade.Sdk": "9.0.0-beta.23510.4",
     "Microsoft.DotNet.Helix.Sdk": "9.0.0-beta.23510.4"
-=======
-    "Microsoft.DotNet.Arcade.Sdk": "8.0.0-beta.23505.1",
-    "Microsoft.DotNet.Helix.Sdk": "8.0.0-beta.23505.1"
->>>>>>> b2f59609
   }
 }