--- conflicted
+++ resolved
@@ -18,12 +18,7 @@
   "msbuild-sdks": {
     "Microsoft.Build.NoTargets": "3.7.0",
     "Microsoft.Build.Traversal": "3.2.0",
-<<<<<<< HEAD
-    "Microsoft.DotNet.Arcade.Sdk": "8.0.0-beta.24161.7",
-    "Microsoft.DotNet.Helix.Sdk": "8.0.0-beta.24161.7"
-=======
     "Microsoft.DotNet.Arcade.Sdk": "9.0.0-beta.24162.2",
     "Microsoft.DotNet.Helix.Sdk": "9.0.0-beta.24162.2"
->>>>>>> 0c27c05e
   }
 }