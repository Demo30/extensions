<Dependencies>
  <ProductDependencies>
    <Dependency Name="Microsoft.Bcl.TimeProvider" Version="9.0.0-alpha.1.23567.12" CoherentParentDependency="Microsoft.AspNetCore.App.Runtime.win-x64">
      <Uri>https://github.com/dotnet/runtime</Uri>
      <Sha>7c111e1bb4885ac8148b5ecdca20f879067d2d39</Sha>
    </Dependency>
    <Dependency Name="Microsoft.Extensions.Caching.Abstractions" Version="9.0.0-alpha.1.23567.12" CoherentParentDependency="Microsoft.AspNetCore.App.Runtime.win-x64">
      <Uri>https://github.com/dotnet/runtime</Uri>
      <Sha>7c111e1bb4885ac8148b5ecdca20f879067d2d39</Sha>
    </Dependency>
    <Dependency Name="Microsoft.Extensions.Caching.Memory" Version="9.0.0-alpha.1.23567.12" CoherentParentDependency="Microsoft.AspNetCore.App.Runtime.win-x64">
      <Uri>https://github.com/dotnet/runtime</Uri>
      <Sha>7c111e1bb4885ac8148b5ecdca20f879067d2d39</Sha>
    </Dependency>
    <Dependency Name="Microsoft.Extensions.Configuration.Abstractions" Version="9.0.0-alpha.1.23567.12" CoherentParentDependency="Microsoft.AspNetCore.App.Runtime.win-x64">
      <Uri>https://github.com/dotnet/runtime</Uri>
      <Sha>7c111e1bb4885ac8148b5ecdca20f879067d2d39</Sha>
    </Dependency>
    <Dependency Name="Microsoft.Extensions.Configuration.Binder" Version="9.0.0-alpha.1.23567.12" CoherentParentDependency="Microsoft.AspNetCore.App.Runtime.win-x64">
      <Uri>https://github.com/dotnet/runtime</Uri>
      <Sha>7c111e1bb4885ac8148b5ecdca20f879067d2d39</Sha>
    </Dependency>
    <Dependency Name="Microsoft.Extensions.Configuration.CommandLine" Version="9.0.0-alpha.1.23567.12" CoherentParentDependency="Microsoft.AspNetCore.App.Runtime.win-x64">
      <Uri>https://github.com/dotnet/runtime</Uri>
      <Sha>7c111e1bb4885ac8148b5ecdca20f879067d2d39</Sha>
    </Dependency>
    <Dependency Name="Microsoft.Extensions.Configuration.Json" Version="9.0.0-alpha.1.23567.12" CoherentParentDependency="Microsoft.AspNetCore.App.Runtime.win-x64">
      <Uri>https://github.com/dotnet/runtime</Uri>
      <Sha>7c111e1bb4885ac8148b5ecdca20f879067d2d39</Sha>
    </Dependency>
    <Dependency Name="Microsoft.Extensions.Configuration" Version="9.0.0-alpha.1.23567.12" CoherentParentDependency="Microsoft.AspNetCore.App.Runtime.win-x64">
      <Uri>https://github.com/dotnet/runtime</Uri>
      <Sha>7c111e1bb4885ac8148b5ecdca20f879067d2d39</Sha>
    </Dependency>
    <Dependency Name="Microsoft.Extensions.DependencyInjection.Abstractions" Version="9.0.0-alpha.1.23567.12" CoherentParentDependency="Microsoft.AspNetCore.App.Runtime.win-x64">
      <Uri>https://github.com/dotnet/runtime</Uri>
      <Sha>7c111e1bb4885ac8148b5ecdca20f879067d2d39</Sha>
    </Dependency>
    <Dependency Name="Microsoft.Extensions.DependencyInjection" Version="9.0.0-alpha.1.23567.12" CoherentParentDependency="Microsoft.AspNetCore.App.Runtime.win-x64">
      <Uri>https://github.com/dotnet/runtime</Uri>
      <Sha>7c111e1bb4885ac8148b5ecdca20f879067d2d39</Sha>
    </Dependency>
    <Dependency Name="Microsoft.Extensions.Hosting.Abstractions" Version="9.0.0-alpha.1.23567.12" CoherentParentDependency="Microsoft.AspNetCore.App.Runtime.win-x64">
      <Uri>https://github.com/dotnet/runtime</Uri>
      <Sha>7c111e1bb4885ac8148b5ecdca20f879067d2d39</Sha>
    </Dependency>
    <Dependency Name="Microsoft.Extensions.Diagnostics" Version="9.0.0-alpha.1.23567.12" CoherentParentDependency="Microsoft.AspNetCore.App.Runtime.win-x64">
      <Uri>https://github.com/dotnet/runtime</Uri>
      <Sha>7c111e1bb4885ac8148b5ecdca20f879067d2d39</Sha>
    </Dependency>
    <Dependency Name="Microsoft.Extensions.Hosting" Version="9.0.0-alpha.1.23567.12" CoherentParentDependency="Microsoft.AspNetCore.App.Runtime.win-x64">
      <Uri>https://github.com/dotnet/runtime</Uri>
      <Sha>7c111e1bb4885ac8148b5ecdca20f879067d2d39</Sha>
    </Dependency>
    <Dependency Name="Microsoft.Extensions.Http" Version="9.0.0-alpha.1.23567.12" CoherentParentDependency="Microsoft.AspNetCore.App.Runtime.win-x64">
      <Uri>https://github.com/dotnet/runtime</Uri>
      <Sha>7c111e1bb4885ac8148b5ecdca20f879067d2d39</Sha>
    </Dependency>
    <Dependency Name="Microsoft.Extensions.Logging.Abstractions" Version="9.0.0-alpha.1.23567.12" CoherentParentDependency="Microsoft.AspNetCore.App.Runtime.win-x64">
      <Uri>https://github.com/dotnet/runtime</Uri>
      <Sha>7c111e1bb4885ac8148b5ecdca20f879067d2d39</Sha>
    </Dependency>
    <Dependency Name="Microsoft.Extensions.Logging.Configuration" Version="9.0.0-alpha.1.23567.12" CoherentParentDependency="Microsoft.AspNetCore.App.Runtime.win-x64">
      <Uri>https://github.com/dotnet/runtime</Uri>
      <Sha>7c111e1bb4885ac8148b5ecdca20f879067d2d39</Sha>
    </Dependency>
    <Dependency Name="Microsoft.Extensions.Logging.Console" Version="9.0.0-alpha.1.23567.12" CoherentParentDependency="Microsoft.AspNetCore.App.Runtime.win-x64">
      <Uri>https://github.com/dotnet/runtime</Uri>
      <Sha>7c111e1bb4885ac8148b5ecdca20f879067d2d39</Sha>
    </Dependency>
    <Dependency Name="Microsoft.Extensions.Logging" Version="9.0.0-alpha.1.23567.12" CoherentParentDependency="Microsoft.AspNetCore.App.Runtime.win-x64">
      <Uri>https://github.com/dotnet/runtime</Uri>
      <Sha>7c111e1bb4885ac8148b5ecdca20f879067d2d39</Sha>
    </Dependency>
    <Dependency Name="Microsoft.Extensions.Options.ConfigurationExtensions" Version="9.0.0-alpha.1.23567.12" CoherentParentDependency="Microsoft.AspNetCore.App.Runtime.win-x64">
      <Uri>https://github.com/dotnet/runtime</Uri>
      <Sha>7c111e1bb4885ac8148b5ecdca20f879067d2d39</Sha>
    </Dependency>
    <Dependency Name="Microsoft.Extensions.Options.DataAnnotations" Version="9.0.0-alpha.1.23567.12" CoherentParentDependency="Microsoft.AspNetCore.App.Runtime.win-x64">
      <Uri>https://github.com/dotnet/runtime</Uri>
      <Sha>7c111e1bb4885ac8148b5ecdca20f879067d2d39</Sha>
    </Dependency>
    <Dependency Name="Microsoft.Extensions.Options" Version="9.0.0-alpha.1.23567.12" CoherentParentDependency="Microsoft.AspNetCore.App.Runtime.win-x64">
      <Uri>https://github.com/dotnet/runtime</Uri>
      <Sha>7c111e1bb4885ac8148b5ecdca20f879067d2d39</Sha>
    </Dependency>
    <Dependency Name="Microsoft.Extensions.Primitives" Version="9.0.0-alpha.1.23567.12" CoherentParentDependency="Microsoft.AspNetCore.App.Runtime.win-x64">
      <Uri>https://github.com/dotnet/runtime</Uri>
      <Sha>7c111e1bb4885ac8148b5ecdca20f879067d2d39</Sha>
    </Dependency>
    <Dependency Name="Microsoft.NETCore.App.Ref" Version="9.0.0-alpha.1.23567.12" CoherentParentDependency="Microsoft.AspNetCore.App.Runtime.win-x64">
      <Uri>https://github.com/dotnet/runtime</Uri>
      <Sha>7c111e1bb4885ac8148b5ecdca20f879067d2d39</Sha>
    </Dependency>
    <!--
         Win-x64 is used here because we have picked an arbitrary runtime identifier to flow the version of the latest NETCore.App runtime.
         All Runtime.$rid packages should have the same version.
    -->
    <Dependency Name="Microsoft.NETCore.App.Runtime.win-x64" Version="9.0.0-alpha.1.23567.12" CoherentParentDependency="Microsoft.AspNetCore.App.Runtime.win-x64">
      <Uri>https://github.com/dotnet/runtime</Uri>
      <Sha>7c111e1bb4885ac8148b5ecdca20f879067d2d39</Sha>
    </Dependency>
    <Dependency Name="System.Collections.Immutable" Version="9.0.0-alpha.1.23567.12" CoherentParentDependency="Microsoft.AspNetCore.App.Runtime.win-x64">
      <Uri>https://github.com/dotnet/runtime</Uri>
      <Sha>7c111e1bb4885ac8148b5ecdca20f879067d2d39</Sha>
    </Dependency>
    <Dependency Name="System.Configuration.ConfigurationManager" Version="9.0.0-alpha.1.23567.12" CoherentParentDependency="Microsoft.AspNetCore.App.Runtime.win-x64">
      <Uri>https://github.com/dotnet/runtime</Uri>
      <Sha>7c111e1bb4885ac8148b5ecdca20f879067d2d39</Sha>
    </Dependency>
    <Dependency Name="System.Diagnostics.DiagnosticSource" Version="9.0.0-alpha.1.23567.12" CoherentParentDependency="Microsoft.AspNetCore.App.Runtime.win-x64">
      <Uri>https://github.com/dotnet/runtime</Uri>
      <Sha>7c111e1bb4885ac8148b5ecdca20f879067d2d39</Sha>
    </Dependency>
    <Dependency Name="System.Diagnostics.PerformanceCounter" Version="9.0.0-alpha.1.23567.12" CoherentParentDependency="Microsoft.AspNetCore.App.Runtime.win-x64">
      <Uri>https://github.com/dotnet/runtime</Uri>
      <Sha>7c111e1bb4885ac8148b5ecdca20f879067d2d39</Sha>
    </Dependency>
    <Dependency Name="System.IO.Hashing" Version="9.0.0-alpha.1.23567.12" CoherentParentDependency="Microsoft.AspNetCore.App.Runtime.win-x64">
      <Uri>https://github.com/dotnet/runtime</Uri>
      <Sha>7c111e1bb4885ac8148b5ecdca20f879067d2d39</Sha>
    </Dependency>
    <Dependency Name="System.Net.Http.Json" Version="9.0.0-alpha.1.23567.12" CoherentParentDependency="Microsoft.AspNetCore.App.Runtime.win-x64">
      <Uri>https://github.com/dotnet/runtime</Uri>
      <Sha>7c111e1bb4885ac8148b5ecdca20f879067d2d39</Sha>
    </Dependency>
    <Dependency Name="System.Security.Cryptography.Pkcs" Version="9.0.0-alpha.1.23567.12" CoherentParentDependency="Microsoft.AspNetCore.App.Runtime.win-x64">
      <Uri>https://github.com/dotnet/runtime</Uri>
      <Sha>7c111e1bb4885ac8148b5ecdca20f879067d2d39</Sha>
    </Dependency>
    <Dependency Name="System.Security.Cryptography.Xml" Version="9.0.0-alpha.1.23567.12" CoherentParentDependency="Microsoft.AspNetCore.App.Runtime.win-x64">
      <Uri>https://github.com/dotnet/runtime</Uri>
      <Sha>7c111e1bb4885ac8148b5ecdca20f879067d2d39</Sha>
    </Dependency>
    <Dependency Name="System.Text.Encodings.Web" Version="9.0.0-alpha.1.23567.12" CoherentParentDependency="Microsoft.AspNetCore.App.Runtime.win-x64">
      <Uri>https://github.com/dotnet/runtime</Uri>
      <Sha>7c111e1bb4885ac8148b5ecdca20f879067d2d39</Sha>
    </Dependency>
    <Dependency Name="System.Text.Json" Version="9.0.0-alpha.1.23567.12" CoherentParentDependency="Microsoft.AspNetCore.App.Runtime.win-x64">
      <Uri>https://github.com/dotnet/runtime</Uri>
      <Sha>7c111e1bb4885ac8148b5ecdca20f879067d2d39</Sha>
    </Dependency>
    <Dependency Name="System.Runtime.Caching" Version="9.0.0-alpha.1.23567.12" CoherentParentDependency="Microsoft.AspNetCore.App.Runtime.win-x64">
      <Uri>https://github.com/dotnet/runtime</Uri>
      <Sha>7c111e1bb4885ac8148b5ecdca20f879067d2d39</Sha>
    </Dependency>
    <Dependency Name="Microsoft.AspNetCore.App.Ref" Version="9.0.0-alpha.1.23568.1">
      <Uri>https://github.com/dotnet/aspnetcore</Uri>
      <Sha>78ae8a5e69417b3d886a81998289fa8026aeaa91</Sha>
    </Dependency>
    <Dependency Name="Microsoft.AspNetCore.App.Runtime.win-x64" Version="9.0.0-alpha.1.23568.1">
      <Uri>https://github.com/dotnet/aspnetcore</Uri>
      <Sha>78ae8a5e69417b3d886a81998289fa8026aeaa91</Sha>
    </Dependency>
    <Dependency Name="Microsoft.AspNetCore.Mvc.Testing" Version="9.0.0-alpha.1.23568.1">
      <Uri>https://github.com/dotnet/aspnetcore</Uri>
      <Sha>78ae8a5e69417b3d886a81998289fa8026aeaa91</Sha>
    </Dependency>
    <Dependency Name="Microsoft.AspNetCore.TestHost" Version="9.0.0-alpha.1.23568.1">
      <Uri>https://github.com/dotnet/aspnetcore</Uri>
      <Sha>78ae8a5e69417b3d886a81998289fa8026aeaa91</Sha>
    </Dependency>
    <Dependency Name="Microsoft.Extensions.Caching.StackExchangeRedis" Version="9.0.0-alpha.1.23568.1">
      <Uri>https://github.com/dotnet/aspnetcore</Uri>
      <Sha>78ae8a5e69417b3d886a81998289fa8026aeaa91</Sha>
    </Dependency>
    <Dependency Name="Microsoft.Extensions.Diagnostics.HealthChecks.Abstractions" Version="9.0.0-alpha.1.23568.1">
      <Uri>https://github.com/dotnet/aspnetcore</Uri>
      <Sha>78ae8a5e69417b3d886a81998289fa8026aeaa91</Sha>
    </Dependency>
    <Dependency Name="Microsoft.Extensions.Diagnostics.HealthChecks" Version="9.0.0-alpha.1.23568.1">
      <Uri>https://github.com/dotnet/aspnetcore</Uri>
      <Sha>78ae8a5e69417b3d886a81998289fa8026aeaa91</Sha>
    </Dependency>
    <Dependency Name="Microsoft.Extensions.Features" Version="9.0.0-alpha.1.23568.1">
      <Uri>https://github.com/dotnet/aspnetcore</Uri>
      <Sha>78ae8a5e69417b3d886a81998289fa8026aeaa91</Sha>
    </Dependency>
    <Dependency Name="Microsoft.Extensions.Http.Polly" Version="9.0.0-alpha.1.23568.1">
      <Uri>https://github.com/dotnet/aspnetcore</Uri>
      <Sha>78ae8a5e69417b3d886a81998289fa8026aeaa91</Sha>
    </Dependency>
    <Dependency Name="Microsoft.Extensions.ObjectPool" Version="9.0.0-alpha.1.23568.1">
      <Uri>https://github.com/dotnet/aspnetcore</Uri>
      <Sha>78ae8a5e69417b3d886a81998289fa8026aeaa91</Sha>
    </Dependency>
  </ProductDependencies>
  <ToolsetDependencies>
<<<<<<< HEAD
    <Dependency Name="Microsoft.DotNet.Arcade.Sdk" Version="8.0.0-beta.23564.4">
      <Uri>https://github.com/dotnet/arcade</Uri>
      <Sha>0aaeafef60933f87b0b50350313bb2fd77defb5d</Sha>
    </Dependency>
    <Dependency Name="Microsoft.DotNet.Helix.Sdk" Version="8.0.0-beta.23564.4">
      <Uri>https://github.com/dotnet/arcade</Uri>
      <Sha>0aaeafef60933f87b0b50350313bb2fd77defb5d</Sha>
=======
    <Dependency Name="Microsoft.DotNet.Arcade.Sdk" Version="9.0.0-beta.23560.1">
      <Uri>https://github.com/dotnet/arcade</Uri>
      <Sha>576b0a6fca70266087aa247d68896376ecec8c6e</Sha>
    </Dependency>
    <Dependency Name="Microsoft.DotNet.Helix.Sdk" Version="9.0.0-beta.23560.1">
      <Uri>https://github.com/dotnet/arcade</Uri>
      <Sha>576b0a6fca70266087aa247d68896376ecec8c6e</Sha>
>>>>>>> 220bfbc8
    </Dependency>
  </ToolsetDependencies>
</Dependencies><|MERGE_RESOLUTION|>--- conflicted
+++ resolved
@@ -186,15 +186,6 @@
     </Dependency>
   </ProductDependencies>
   <ToolsetDependencies>
-<<<<<<< HEAD
-    <Dependency Name="Microsoft.DotNet.Arcade.Sdk" Version="8.0.0-beta.23564.4">
-      <Uri>https://github.com/dotnet/arcade</Uri>
-      <Sha>0aaeafef60933f87b0b50350313bb2fd77defb5d</Sha>
-    </Dependency>
-    <Dependency Name="Microsoft.DotNet.Helix.Sdk" Version="8.0.0-beta.23564.4">
-      <Uri>https://github.com/dotnet/arcade</Uri>
-      <Sha>0aaeafef60933f87b0b50350313bb2fd77defb5d</Sha>
-=======
     <Dependency Name="Microsoft.DotNet.Arcade.Sdk" Version="9.0.0-beta.23560.1">
       <Uri>https://github.com/dotnet/arcade</Uri>
       <Sha>576b0a6fca70266087aa247d68896376ecec8c6e</Sha>
@@ -202,7 +193,6 @@
     <Dependency Name="Microsoft.DotNet.Helix.Sdk" Version="9.0.0-beta.23560.1">
       <Uri>https://github.com/dotnet/arcade</Uri>
       <Sha>576b0a6fca70266087aa247d68896376ecec8c6e</Sha>
->>>>>>> 220bfbc8
     </Dependency>
   </ToolsetDependencies>
 </Dependencies>