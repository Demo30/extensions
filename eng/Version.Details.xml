<Dependencies>
  <ProductDependencies>
    <Dependency Name="Microsoft.Bcl.TimeProvider" Version="9.0.0-preview.4.24206.3" CoherentParentDependency="Microsoft.AspNetCore.App.Runtime.win-x64">
      <Uri>https://github.com/dotnet/runtime</Uri>
      <Sha>9b57a265c7efd3732b035bade005561a04767128</Sha>
    </Dependency>
    <Dependency Name="Microsoft.Extensions.Caching.Abstractions" Version="9.0.0-preview.4.24206.3" CoherentParentDependency="Microsoft.AspNetCore.App.Runtime.win-x64">
      <Uri>https://github.com/dotnet/runtime</Uri>
      <Sha>9b57a265c7efd3732b035bade005561a04767128</Sha>
    </Dependency>
    <Dependency Name="Microsoft.Extensions.Caching.Memory" Version="9.0.0-preview.4.24206.3" CoherentParentDependency="Microsoft.AspNetCore.App.Runtime.win-x64">
      <Uri>https://github.com/dotnet/runtime</Uri>
      <Sha>9b57a265c7efd3732b035bade005561a04767128</Sha>
    </Dependency>
    <Dependency Name="Microsoft.Extensions.Configuration.Abstractions" Version="9.0.0-preview.4.24206.3" CoherentParentDependency="Microsoft.AspNetCore.App.Runtime.win-x64">
      <Uri>https://github.com/dotnet/runtime</Uri>
      <Sha>9b57a265c7efd3732b035bade005561a04767128</Sha>
    </Dependency>
    <Dependency Name="Microsoft.Extensions.Configuration.Binder" Version="9.0.0-preview.4.24206.3" CoherentParentDependency="Microsoft.AspNetCore.App.Runtime.win-x64">
      <Uri>https://github.com/dotnet/runtime</Uri>
      <Sha>9b57a265c7efd3732b035bade005561a04767128</Sha>
    </Dependency>
    <Dependency Name="Microsoft.Extensions.Configuration.CommandLine" Version="9.0.0-preview.4.24206.3" CoherentParentDependency="Microsoft.AspNetCore.App.Runtime.win-x64">
      <Uri>https://github.com/dotnet/runtime</Uri>
      <Sha>9b57a265c7efd3732b035bade005561a04767128</Sha>
    </Dependency>
    <Dependency Name="Microsoft.Extensions.Configuration.Json" Version="9.0.0-preview.4.24206.3" CoherentParentDependency="Microsoft.AspNetCore.App.Runtime.win-x64">
      <Uri>https://github.com/dotnet/runtime</Uri>
      <Sha>9b57a265c7efd3732b035bade005561a04767128</Sha>
    </Dependency>
    <Dependency Name="Microsoft.Extensions.Configuration" Version="9.0.0-preview.4.24206.3" CoherentParentDependency="Microsoft.AspNetCore.App.Runtime.win-x64">
      <Uri>https://github.com/dotnet/runtime</Uri>
      <Sha>9b57a265c7efd3732b035bade005561a04767128</Sha>
    </Dependency>
    <Dependency Name="Microsoft.Extensions.DependencyInjection.Abstractions" Version="9.0.0-preview.4.24206.3" CoherentParentDependency="Microsoft.AspNetCore.App.Runtime.win-x64">
      <Uri>https://github.com/dotnet/runtime</Uri>
      <Sha>9b57a265c7efd3732b035bade005561a04767128</Sha>
    </Dependency>
    <Dependency Name="Microsoft.Extensions.DependencyInjection" Version="9.0.0-preview.4.24206.3" CoherentParentDependency="Microsoft.AspNetCore.App.Runtime.win-x64">
      <Uri>https://github.com/dotnet/runtime</Uri>
      <Sha>9b57a265c7efd3732b035bade005561a04767128</Sha>
    </Dependency>
    <Dependency Name="Microsoft.Extensions.Hosting.Abstractions" Version="9.0.0-preview.4.24206.3" CoherentParentDependency="Microsoft.AspNetCore.App.Runtime.win-x64">
      <Uri>https://github.com/dotnet/runtime</Uri>
      <Sha>9b57a265c7efd3732b035bade005561a04767128</Sha>
    </Dependency>
    <Dependency Name="Microsoft.Extensions.Diagnostics" Version="9.0.0-preview.4.24206.3" CoherentParentDependency="Microsoft.AspNetCore.App.Runtime.win-x64">
      <Uri>https://github.com/dotnet/runtime</Uri>
      <Sha>9b57a265c7efd3732b035bade005561a04767128</Sha>
    </Dependency>
    <Dependency Name="Microsoft.Extensions.Hosting" Version="9.0.0-preview.4.24206.3" CoherentParentDependency="Microsoft.AspNetCore.App.Runtime.win-x64">
      <Uri>https://github.com/dotnet/runtime</Uri>
      <Sha>9b57a265c7efd3732b035bade005561a04767128</Sha>
    </Dependency>
    <Dependency Name="Microsoft.Extensions.Http" Version="9.0.0-preview.4.24206.3" CoherentParentDependency="Microsoft.AspNetCore.App.Runtime.win-x64">
      <Uri>https://github.com/dotnet/runtime</Uri>
      <Sha>9b57a265c7efd3732b035bade005561a04767128</Sha>
    </Dependency>
    <Dependency Name="Microsoft.Extensions.Logging.Abstractions" Version="9.0.0-preview.4.24206.3" CoherentParentDependency="Microsoft.AspNetCore.App.Runtime.win-x64">
      <Uri>https://github.com/dotnet/runtime</Uri>
      <Sha>9b57a265c7efd3732b035bade005561a04767128</Sha>
    </Dependency>
    <Dependency Name="Microsoft.Extensions.Logging.Configuration" Version="9.0.0-preview.4.24206.3" CoherentParentDependency="Microsoft.AspNetCore.App.Runtime.win-x64">
      <Uri>https://github.com/dotnet/runtime</Uri>
      <Sha>9b57a265c7efd3732b035bade005561a04767128</Sha>
    </Dependency>
    <Dependency Name="Microsoft.Extensions.Logging.Console" Version="9.0.0-preview.4.24206.3" CoherentParentDependency="Microsoft.AspNetCore.App.Runtime.win-x64">
      <Uri>https://github.com/dotnet/runtime</Uri>
      <Sha>9b57a265c7efd3732b035bade005561a04767128</Sha>
    </Dependency>
    <Dependency Name="Microsoft.Extensions.Logging" Version="9.0.0-preview.4.24206.3" CoherentParentDependency="Microsoft.AspNetCore.App.Runtime.win-x64">
      <Uri>https://github.com/dotnet/runtime</Uri>
      <Sha>9b57a265c7efd3732b035bade005561a04767128</Sha>
    </Dependency>
    <Dependency Name="Microsoft.Extensions.Options.ConfigurationExtensions" Version="9.0.0-preview.4.24206.3" CoherentParentDependency="Microsoft.AspNetCore.App.Runtime.win-x64">
      <Uri>https://github.com/dotnet/runtime</Uri>
      <Sha>9b57a265c7efd3732b035bade005561a04767128</Sha>
    </Dependency>
    <Dependency Name="Microsoft.Extensions.Options.DataAnnotations" Version="9.0.0-preview.4.24206.3" CoherentParentDependency="Microsoft.AspNetCore.App.Runtime.win-x64">
      <Uri>https://github.com/dotnet/runtime</Uri>
      <Sha>9b57a265c7efd3732b035bade005561a04767128</Sha>
    </Dependency>
    <Dependency Name="Microsoft.Extensions.Options" Version="9.0.0-preview.4.24206.3" CoherentParentDependency="Microsoft.AspNetCore.App.Runtime.win-x64">
      <Uri>https://github.com/dotnet/runtime</Uri>
      <Sha>9b57a265c7efd3732b035bade005561a04767128</Sha>
    </Dependency>
    <Dependency Name="Microsoft.Extensions.Primitives" Version="9.0.0-preview.4.24206.3" CoherentParentDependency="Microsoft.AspNetCore.App.Runtime.win-x64">
      <Uri>https://github.com/dotnet/runtime</Uri>
      <Sha>9b57a265c7efd3732b035bade005561a04767128</Sha>
    </Dependency>
    <Dependency Name="Microsoft.NETCore.App.Ref" Version="9.0.0-preview.4.24206.3" CoherentParentDependency="Microsoft.AspNetCore.App.Runtime.win-x64">
      <Uri>https://github.com/dotnet/runtime</Uri>
      <Sha>9b57a265c7efd3732b035bade005561a04767128</Sha>
    </Dependency>
    <!--
         Win-x64 is used here because we have picked an arbitrary runtime identifier to flow the version of the latest NETCore.App runtime.
         All Runtime.$rid packages should have the same version.
    -->
    <Dependency Name="Microsoft.NETCore.App.Runtime.win-x64" Version="9.0.0-preview.4.24206.3" CoherentParentDependency="Microsoft.AspNetCore.App.Runtime.win-x64">
      <Uri>https://github.com/dotnet/runtime</Uri>
      <Sha>9b57a265c7efd3732b035bade005561a04767128</Sha>
    </Dependency>
    <Dependency Name="System.Collections.Immutable" Version="9.0.0-preview.4.24206.3" CoherentParentDependency="Microsoft.AspNetCore.App.Runtime.win-x64">
      <Uri>https://github.com/dotnet/runtime</Uri>
      <Sha>9b57a265c7efd3732b035bade005561a04767128</Sha>
    </Dependency>
    <Dependency Name="System.Configuration.ConfigurationManager" Version="9.0.0-preview.4.24206.3" CoherentParentDependency="Microsoft.AspNetCore.App.Runtime.win-x64">
      <Uri>https://github.com/dotnet/runtime</Uri>
      <Sha>9b57a265c7efd3732b035bade005561a04767128</Sha>
    </Dependency>
    <Dependency Name="System.Diagnostics.DiagnosticSource" Version="9.0.0-preview.4.24206.3" CoherentParentDependency="Microsoft.AspNetCore.App.Runtime.win-x64">
      <Uri>https://github.com/dotnet/runtime</Uri>
      <Sha>9b57a265c7efd3732b035bade005561a04767128</Sha>
    </Dependency>
    <Dependency Name="System.Diagnostics.PerformanceCounter" Version="9.0.0-preview.4.24206.3" CoherentParentDependency="Microsoft.AspNetCore.App.Runtime.win-x64">
      <Uri>https://github.com/dotnet/runtime</Uri>
      <Sha>9b57a265c7efd3732b035bade005561a04767128</Sha>
    </Dependency>
    <Dependency Name="System.IO.Hashing" Version="9.0.0-preview.4.24206.3" CoherentParentDependency="Microsoft.AspNetCore.App.Runtime.win-x64">
      <Uri>https://github.com/dotnet/runtime</Uri>
      <Sha>9b57a265c7efd3732b035bade005561a04767128</Sha>
    </Dependency>
    <Dependency Name="System.Net.Http.Json" Version="9.0.0-preview.4.24206.3" CoherentParentDependency="Microsoft.AspNetCore.App.Runtime.win-x64">
      <Uri>https://github.com/dotnet/runtime</Uri>
      <Sha>9b57a265c7efd3732b035bade005561a04767128</Sha>
    </Dependency>
    <Dependency Name="System.Security.Cryptography.Pkcs" Version="9.0.0-preview.4.24206.3" CoherentParentDependency="Microsoft.AspNetCore.App.Runtime.win-x64">
      <Uri>https://github.com/dotnet/runtime</Uri>
      <Sha>9b57a265c7efd3732b035bade005561a04767128</Sha>
    </Dependency>
    <Dependency Name="System.Security.Cryptography.Xml" Version="9.0.0-preview.4.24206.3" CoherentParentDependency="Microsoft.AspNetCore.App.Runtime.win-x64">
      <Uri>https://github.com/dotnet/runtime</Uri>
      <Sha>9b57a265c7efd3732b035bade005561a04767128</Sha>
    </Dependency>
    <Dependency Name="System.Text.Encodings.Web" Version="9.0.0-preview.4.24206.3" CoherentParentDependency="Microsoft.AspNetCore.App.Runtime.win-x64">
      <Uri>https://github.com/dotnet/runtime</Uri>
      <Sha>9b57a265c7efd3732b035bade005561a04767128</Sha>
    </Dependency>
    <Dependency Name="System.Text.Json" Version="9.0.0-preview.4.24206.3" CoherentParentDependency="Microsoft.AspNetCore.App.Runtime.win-x64">
      <Uri>https://github.com/dotnet/runtime</Uri>
      <Sha>9b57a265c7efd3732b035bade005561a04767128</Sha>
    </Dependency>
    <Dependency Name="System.Runtime.Caching" Version="9.0.0-preview.4.24206.3" CoherentParentDependency="Microsoft.AspNetCore.App.Runtime.win-x64">
      <Uri>https://github.com/dotnet/runtime</Uri>
      <Sha>9b57a265c7efd3732b035bade005561a04767128</Sha>
    </Dependency>
    <Dependency Name="Microsoft.AspNetCore.App.Ref" Version="9.0.0-preview.4.24207.1">
      <Uri>https://github.com/dotnet/aspnetcore</Uri>
      <Sha>6196f76672ed4a4415f7a12e8ae17b8212ebf462</Sha>
    </Dependency>
    <Dependency Name="Microsoft.AspNetCore.App.Runtime.win-x64" Version="9.0.0-preview.4.24207.1">
      <Uri>https://github.com/dotnet/aspnetcore</Uri>
      <Sha>6196f76672ed4a4415f7a12e8ae17b8212ebf462</Sha>
    </Dependency>
    <Dependency Name="Microsoft.AspNetCore.Mvc.Testing" Version="9.0.0-preview.4.24207.1">
      <Uri>https://github.com/dotnet/aspnetcore</Uri>
      <Sha>6196f76672ed4a4415f7a12e8ae17b8212ebf462</Sha>
    </Dependency>
    <Dependency Name="Microsoft.AspNetCore.TestHost" Version="9.0.0-preview.4.24207.1">
      <Uri>https://github.com/dotnet/aspnetcore</Uri>
      <Sha>6196f76672ed4a4415f7a12e8ae17b8212ebf462</Sha>
    </Dependency>
    <Dependency Name="Microsoft.Extensions.Caching.StackExchangeRedis" Version="9.0.0-preview.4.24207.1">
      <Uri>https://github.com/dotnet/aspnetcore</Uri>
      <Sha>6196f76672ed4a4415f7a12e8ae17b8212ebf462</Sha>
    </Dependency>
    <Dependency Name="Microsoft.Extensions.Diagnostics.HealthChecks.Abstractions" Version="9.0.0-preview.4.24207.1">
      <Uri>https://github.com/dotnet/aspnetcore</Uri>
      <Sha>6196f76672ed4a4415f7a12e8ae17b8212ebf462</Sha>
    </Dependency>
    <Dependency Name="Microsoft.Extensions.Diagnostics.HealthChecks" Version="9.0.0-preview.4.24207.1">
      <Uri>https://github.com/dotnet/aspnetcore</Uri>
      <Sha>6196f76672ed4a4415f7a12e8ae17b8212ebf462</Sha>
    </Dependency>
    <Dependency Name="Microsoft.Extensions.Features" Version="9.0.0-preview.4.24207.1">
      <Uri>https://github.com/dotnet/aspnetcore</Uri>
      <Sha>6196f76672ed4a4415f7a12e8ae17b8212ebf462</Sha>
    </Dependency>
    <Dependency Name="Microsoft.Extensions.Http.Polly" Version="9.0.0-preview.4.24207.1">
      <Uri>https://github.com/dotnet/aspnetcore</Uri>
      <Sha>6196f76672ed4a4415f7a12e8ae17b8212ebf462</Sha>
    </Dependency>
    <Dependency Name="Microsoft.Extensions.ObjectPool" Version="9.0.0-preview.4.24207.1">
      <Uri>https://github.com/dotnet/aspnetcore</Uri>
      <Sha>6196f76672ed4a4415f7a12e8ae17b8212ebf462</Sha>
    </Dependency>
  </ProductDependencies>
  <ToolsetDependencies>
<<<<<<< HEAD
    <Dependency Name="Microsoft.DotNet.Arcade.Sdk" Version="8.0.0-beta.24204.3">
      <Uri>https://github.com/dotnet/arcade</Uri>
      <Sha>188340e12c0a372b1681ad6a5e72c608021efdba</Sha>
    </Dependency>
    <Dependency Name="Microsoft.DotNet.Helix.Sdk" Version="8.0.0-beta.24204.3">
      <Uri>https://github.com/dotnet/arcade</Uri>
      <Sha>188340e12c0a372b1681ad6a5e72c608021efdba</Sha>
=======
    <Dependency Name="Microsoft.DotNet.Arcade.Sdk" Version="9.0.0-beta.24207.1">
      <Uri>https://github.com/dotnet/arcade</Uri>
      <Sha>9e3b333509ec2990dd20fbf01f50fd42d7f23d56</Sha>
    </Dependency>
    <Dependency Name="Microsoft.DotNet.Helix.Sdk" Version="9.0.0-beta.24207.1">
      <Uri>https://github.com/dotnet/arcade</Uri>
      <Sha>9e3b333509ec2990dd20fbf01f50fd42d7f23d56</Sha>
>>>>>>> 1d5e2749
    </Dependency>
  </ToolsetDependencies>
</Dependencies><|MERGE_RESOLUTION|>--- conflicted
+++ resolved
@@ -186,15 +186,6 @@
     </Dependency>
   </ProductDependencies>
   <ToolsetDependencies>
-<<<<<<< HEAD
-    <Dependency Name="Microsoft.DotNet.Arcade.Sdk" Version="8.0.0-beta.24204.3">
-      <Uri>https://github.com/dotnet/arcade</Uri>
-      <Sha>188340e12c0a372b1681ad6a5e72c608021efdba</Sha>
-    </Dependency>
-    <Dependency Name="Microsoft.DotNet.Helix.Sdk" Version="8.0.0-beta.24204.3">
-      <Uri>https://github.com/dotnet/arcade</Uri>
-      <Sha>188340e12c0a372b1681ad6a5e72c608021efdba</Sha>
-=======
     <Dependency Name="Microsoft.DotNet.Arcade.Sdk" Version="9.0.0-beta.24207.1">
       <Uri>https://github.com/dotnet/arcade</Uri>
       <Sha>9e3b333509ec2990dd20fbf01f50fd42d7f23d56</Sha>
@@ -202,7 +193,6 @@
     <Dependency Name="Microsoft.DotNet.Helix.Sdk" Version="9.0.0-beta.24207.1">
       <Uri>https://github.com/dotnet/arcade</Uri>
       <Sha>9e3b333509ec2990dd20fbf01f50fd42d7f23d56</Sha>
->>>>>>> 1d5e2749
     </Dependency>
   </ToolsetDependencies>
 </Dependencies>