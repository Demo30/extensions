<Dependencies>
  <ProductDependencies>
    <Dependency Name="Microsoft.Bcl.TimeProvider" Version="9.0.0-rtm.24467.13" CoherentParentDependency="Microsoft.AspNetCore.App.Runtime.win-x64">
      <Uri>https://github.com/dotnet/runtime</Uri>
      <Sha>d1f65c27d9bd28bd141af39d4509d387199cc0bd</Sha>
    </Dependency>
    <Dependency Name="Microsoft.Extensions.Caching.Abstractions" Version="9.0.0-rtm.24467.13" CoherentParentDependency="Microsoft.AspNetCore.App.Runtime.win-x64">
      <Uri>https://github.com/dotnet/runtime</Uri>
      <Sha>d1f65c27d9bd28bd141af39d4509d387199cc0bd</Sha>
    </Dependency>
    <Dependency Name="Microsoft.Extensions.Caching.Memory" Version="9.0.0-rtm.24467.13" CoherentParentDependency="Microsoft.AspNetCore.App.Runtime.win-x64">
      <Uri>https://github.com/dotnet/runtime</Uri>
      <Sha>d1f65c27d9bd28bd141af39d4509d387199cc0bd</Sha>
    </Dependency>
    <Dependency Name="Microsoft.Extensions.Configuration.Abstractions" Version="9.0.0-rtm.24467.13" CoherentParentDependency="Microsoft.AspNetCore.App.Runtime.win-x64">
      <Uri>https://github.com/dotnet/runtime</Uri>
      <Sha>d1f65c27d9bd28bd141af39d4509d387199cc0bd</Sha>
    </Dependency>
    <Dependency Name="Microsoft.Extensions.Configuration.Binder" Version="9.0.0-rtm.24467.13" CoherentParentDependency="Microsoft.AspNetCore.App.Runtime.win-x64">
      <Uri>https://github.com/dotnet/runtime</Uri>
      <Sha>d1f65c27d9bd28bd141af39d4509d387199cc0bd</Sha>
    </Dependency>
    <Dependency Name="Microsoft.Extensions.Configuration.Json" Version="9.0.0-rtm.24467.13" CoherentParentDependency="Microsoft.AspNetCore.App.Runtime.win-x64">
      <Uri>https://github.com/dotnet/runtime</Uri>
      <Sha>d1f65c27d9bd28bd141af39d4509d387199cc0bd</Sha>
    </Dependency>
    <Dependency Name="Microsoft.Extensions.Configuration" Version="9.0.0-rtm.24467.13" CoherentParentDependency="Microsoft.AspNetCore.App.Runtime.win-x64">
      <Uri>https://github.com/dotnet/runtime</Uri>
      <Sha>d1f65c27d9bd28bd141af39d4509d387199cc0bd</Sha>
    </Dependency>
    <Dependency Name="Microsoft.Extensions.DependencyInjection.Abstractions" Version="9.0.0-rtm.24467.13" CoherentParentDependency="Microsoft.AspNetCore.App.Runtime.win-x64">
      <Uri>https://github.com/dotnet/runtime</Uri>
      <Sha>d1f65c27d9bd28bd141af39d4509d387199cc0bd</Sha>
    </Dependency>
    <Dependency Name="Microsoft.Extensions.DependencyInjection" Version="9.0.0-rtm.24467.13" CoherentParentDependency="Microsoft.AspNetCore.App.Runtime.win-x64">
      <Uri>https://github.com/dotnet/runtime</Uri>
      <Sha>d1f65c27d9bd28bd141af39d4509d387199cc0bd</Sha>
    </Dependency>
    <Dependency Name="Microsoft.Extensions.Hosting.Abstractions" Version="9.0.0-rtm.24467.13" CoherentParentDependency="Microsoft.AspNetCore.App.Runtime.win-x64">
      <Uri>https://github.com/dotnet/runtime</Uri>
      <Sha>d1f65c27d9bd28bd141af39d4509d387199cc0bd</Sha>
    </Dependency>
    <Dependency Name="Microsoft.Extensions.Diagnostics" Version="9.0.0-rtm.24467.13" CoherentParentDependency="Microsoft.AspNetCore.App.Runtime.win-x64">
      <Uri>https://github.com/dotnet/runtime</Uri>
      <Sha>d1f65c27d9bd28bd141af39d4509d387199cc0bd</Sha>
    </Dependency>
    <Dependency Name="Microsoft.Extensions.Hosting" Version="9.0.0-rtm.24467.13" CoherentParentDependency="Microsoft.AspNetCore.App.Runtime.win-x64">
      <Uri>https://github.com/dotnet/runtime</Uri>
      <Sha>d1f65c27d9bd28bd141af39d4509d387199cc0bd</Sha>
    </Dependency>
    <Dependency Name="Microsoft.Extensions.Http" Version="9.0.0-rtm.24467.13" CoherentParentDependency="Microsoft.AspNetCore.App.Runtime.win-x64">
      <Uri>https://github.com/dotnet/runtime</Uri>
      <Sha>d1f65c27d9bd28bd141af39d4509d387199cc0bd</Sha>
    </Dependency>
    <Dependency Name="Microsoft.Extensions.Logging.Abstractions" Version="9.0.0-rtm.24467.13" CoherentParentDependency="Microsoft.AspNetCore.App.Runtime.win-x64">
      <Uri>https://github.com/dotnet/runtime</Uri>
      <Sha>d1f65c27d9bd28bd141af39d4509d387199cc0bd</Sha>
    </Dependency>
    <Dependency Name="Microsoft.Extensions.Logging.Configuration" Version="9.0.0-rtm.24467.13" CoherentParentDependency="Microsoft.AspNetCore.App.Runtime.win-x64">
      <Uri>https://github.com/dotnet/runtime</Uri>
      <Sha>d1f65c27d9bd28bd141af39d4509d387199cc0bd</Sha>
    </Dependency>
    <Dependency Name="Microsoft.Extensions.Logging.Console" Version="9.0.0-rtm.24467.13" CoherentParentDependency="Microsoft.AspNetCore.App.Runtime.win-x64">
      <Uri>https://github.com/dotnet/runtime</Uri>
      <Sha>d1f65c27d9bd28bd141af39d4509d387199cc0bd</Sha>
    </Dependency>
    <Dependency Name="Microsoft.Extensions.Logging" Version="9.0.0-rtm.24467.13" CoherentParentDependency="Microsoft.AspNetCore.App.Runtime.win-x64">
      <Uri>https://github.com/dotnet/runtime</Uri>
      <Sha>d1f65c27d9bd28bd141af39d4509d387199cc0bd</Sha>
    </Dependency>
    <Dependency Name="Microsoft.Extensions.Options.ConfigurationExtensions" Version="9.0.0-rtm.24467.13" CoherentParentDependency="Microsoft.AspNetCore.App.Runtime.win-x64">
      <Uri>https://github.com/dotnet/runtime</Uri>
      <Sha>d1f65c27d9bd28bd141af39d4509d387199cc0bd</Sha>
    </Dependency>
    <Dependency Name="Microsoft.Extensions.Options" Version="9.0.0-rtm.24467.13" CoherentParentDependency="Microsoft.AspNetCore.App.Runtime.win-x64">
      <Uri>https://github.com/dotnet/runtime</Uri>
      <Sha>d1f65c27d9bd28bd141af39d4509d387199cc0bd</Sha>
    </Dependency>
    <Dependency Name="Microsoft.NETCore.App.Ref" Version="9.0.0-rtm.24467.13" CoherentParentDependency="Microsoft.AspNetCore.App.Runtime.win-x64">
      <Uri>https://github.com/dotnet/runtime</Uri>
      <Sha>d1f65c27d9bd28bd141af39d4509d387199cc0bd</Sha>
    </Dependency>
    <!--
         Win-x64 is used here because we have picked an arbitrary runtime identifier to flow the version of the latest NETCore.App runtime.
         All Runtime.$rid packages should have the same version.
    -->
    <Dependency Name="Microsoft.NETCore.App.Runtime.win-x64" Version="9.0.0-rtm.24467.13" CoherentParentDependency="Microsoft.AspNetCore.App.Runtime.win-x64">
      <Uri>https://github.com/dotnet/runtime</Uri>
      <Sha>d1f65c27d9bd28bd141af39d4509d387199cc0bd</Sha>
    </Dependency>
    <Dependency Name="System.Collections.Immutable" Version="9.0.0-rtm.24467.13" CoherentParentDependency="Microsoft.AspNetCore.App.Runtime.win-x64">
      <Uri>https://github.com/dotnet/runtime</Uri>
      <Sha>d1f65c27d9bd28bd141af39d4509d387199cc0bd</Sha>
    </Dependency>
    <Dependency Name="System.Configuration.ConfigurationManager" Version="9.0.0-rtm.24467.13" CoherentParentDependency="Microsoft.AspNetCore.App.Runtime.win-x64">
      <Uri>https://github.com/dotnet/runtime</Uri>
      <Sha>d1f65c27d9bd28bd141af39d4509d387199cc0bd</Sha>
    </Dependency>
    <Dependency Name="System.Diagnostics.DiagnosticSource" Version="9.0.0-rtm.24467.13" CoherentParentDependency="Microsoft.AspNetCore.App.Runtime.win-x64">
      <Uri>https://github.com/dotnet/runtime</Uri>
      <Sha>d1f65c27d9bd28bd141af39d4509d387199cc0bd</Sha>
    </Dependency>
    <Dependency Name="System.Diagnostics.PerformanceCounter" Version="9.0.0-rtm.24467.13" CoherentParentDependency="Microsoft.AspNetCore.App.Runtime.win-x64">
      <Uri>https://github.com/dotnet/runtime</Uri>
      <Sha>d1f65c27d9bd28bd141af39d4509d387199cc0bd</Sha>
    </Dependency>
    <Dependency Name="System.IO.Hashing" Version="9.0.0-rtm.24467.13" CoherentParentDependency="Microsoft.AspNetCore.App.Runtime.win-x64">
      <Uri>https://github.com/dotnet/runtime</Uri>
      <Sha>d1f65c27d9bd28bd141af39d4509d387199cc0bd</Sha>
    </Dependency>
    <Dependency Name="System.IO.Pipelines" Version="9.0.0-rtm.24467.13" CoherentParentDependency="Microsoft.AspNetCore.App.Runtime.win-x64">
      <Uri>https://github.com/dotnet/runtime</Uri>
      <Sha>d1f65c27d9bd28bd141af39d4509d387199cc0bd</Sha>
    </Dependency>
    <Dependency Name="System.Security.Cryptography.Pkcs" Version="9.0.0-rtm.24467.13" CoherentParentDependency="Microsoft.AspNetCore.App.Runtime.win-x64">
      <Uri>https://github.com/dotnet/runtime</Uri>
      <Sha>d1f65c27d9bd28bd141af39d4509d387199cc0bd</Sha>
    </Dependency>
    <Dependency Name="System.Security.Cryptography.Xml" Version="9.0.0-rtm.24467.13" CoherentParentDependency="Microsoft.AspNetCore.App.Runtime.win-x64">
      <Uri>https://github.com/dotnet/runtime</Uri>
      <Sha>d1f65c27d9bd28bd141af39d4509d387199cc0bd</Sha>
    </Dependency>
    <Dependency Name="System.Text.Encodings.Web" Version="9.0.0-rtm.24467.13" CoherentParentDependency="Microsoft.AspNetCore.App.Runtime.win-x64">
      <Uri>https://github.com/dotnet/runtime</Uri>
      <Sha>d1f65c27d9bd28bd141af39d4509d387199cc0bd</Sha>
    </Dependency>
    <Dependency Name="System.Text.Json" Version="9.0.0-rtm.24467.13" CoherentParentDependency="Microsoft.AspNetCore.App.Runtime.win-x64">
      <Uri>https://github.com/dotnet/runtime</Uri>
      <Sha>d1f65c27d9bd28bd141af39d4509d387199cc0bd</Sha>
    </Dependency>
    <Dependency Name="System.Runtime.Caching" Version="9.0.0-rtm.24467.13" CoherentParentDependency="Microsoft.AspNetCore.App.Runtime.win-x64">
      <Uri>https://github.com/dotnet/runtime</Uri>
      <Sha>d1f65c27d9bd28bd141af39d4509d387199cc0bd</Sha>
    </Dependency>
    <Dependency Name="Microsoft.AspNetCore.App.Ref" Version="9.0.0-rtm.24468.6">
      <Uri>https://github.com/dotnet/aspnetcore</Uri>
      <Sha>d962763e8e7d1efb409f9688d6dd7c87aab93b3d</Sha>
    </Dependency>
    <Dependency Name="Microsoft.AspNetCore.App.Runtime.win-x64" Version="9.0.0-rtm.24468.6">
      <Uri>https://github.com/dotnet/aspnetcore</Uri>
      <Sha>d962763e8e7d1efb409f9688d6dd7c87aab93b3d</Sha>
    </Dependency>
    <Dependency Name="Microsoft.AspNetCore.Mvc.Testing" Version="9.0.0-rtm.24468.6">
      <Uri>https://github.com/dotnet/aspnetcore</Uri>
      <Sha>d962763e8e7d1efb409f9688d6dd7c87aab93b3d</Sha>
    </Dependency>
    <Dependency Name="Microsoft.AspNetCore.TestHost" Version="9.0.0-rtm.24468.6">
      <Uri>https://github.com/dotnet/aspnetcore</Uri>
      <Sha>d962763e8e7d1efb409f9688d6dd7c87aab93b3d</Sha>
    </Dependency>
    <Dependency Name="Microsoft.Extensions.Caching.SqlServer" Version="9.0.0-rtm.24468.6">
      <Uri>https://github.com/dotnet/aspnetcore</Uri>
      <Sha>d962763e8e7d1efb409f9688d6dd7c87aab93b3d</Sha>
    </Dependency>
    <Dependency Name="Microsoft.Extensions.Caching.StackExchangeRedis" Version="9.0.0-rtm.24468.6">
      <Uri>https://github.com/dotnet/aspnetcore</Uri>
      <Sha>d962763e8e7d1efb409f9688d6dd7c87aab93b3d</Sha>
    </Dependency>
    <Dependency Name="Microsoft.Extensions.Diagnostics.HealthChecks" Version="9.0.0-rtm.24468.6">
      <Uri>https://github.com/dotnet/aspnetcore</Uri>
      <Sha>d962763e8e7d1efb409f9688d6dd7c87aab93b3d</Sha>
    </Dependency>
    <Dependency Name="Microsoft.Extensions.Http.Polly" Version="9.0.0-rtm.24468.6">
      <Uri>https://github.com/dotnet/aspnetcore</Uri>
      <Sha>d962763e8e7d1efb409f9688d6dd7c87aab93b3d</Sha>
    </Dependency>
    <Dependency Name="Microsoft.Extensions.ObjectPool" Version="9.0.0-rtm.24468.6">
      <Uri>https://github.com/dotnet/aspnetcore</Uri>
      <Sha>d962763e8e7d1efb409f9688d6dd7c87aab93b3d</Sha>
    </Dependency>
  </ProductDependencies>
  <ToolsetDependencies>
<<<<<<< HEAD
    <Dependency Name="Microsoft.DotNet.Arcade.Sdk" Version="8.0.0-beta.24463.3">
      <Uri>https://github.com/dotnet/arcade</Uri>
      <Sha>8c08d889b3c0b3f19398faceaccd74d0f184a3fb</Sha>
    </Dependency>
    <Dependency Name="Microsoft.DotNet.Helix.Sdk" Version="8.0.0-beta.24463.3">
      <Uri>https://github.com/dotnet/arcade</Uri>
      <Sha>8c08d889b3c0b3f19398faceaccd74d0f184a3fb</Sha>
=======
    <Dependency Name="Microsoft.DotNet.Arcade.Sdk" Version="9.0.0-beta.24466.2">
      <Uri>https://github.com/dotnet/arcade</Uri>
      <Sha>04b9022eba9c184a8036328af513c22e6949e8b6</Sha>
    </Dependency>
    <Dependency Name="Microsoft.DotNet.Helix.Sdk" Version="9.0.0-beta.24466.2">
      <Uri>https://github.com/dotnet/arcade</Uri>
      <Sha>04b9022eba9c184a8036328af513c22e6949e8b6</Sha>
>>>>>>> 230806c8
    </Dependency>
  </ToolsetDependencies>
</Dependencies><|MERGE_RESOLUTION|>--- conflicted
+++ resolved
@@ -170,15 +170,6 @@
     </Dependency>
   </ProductDependencies>
   <ToolsetDependencies>
-<<<<<<< HEAD
-    <Dependency Name="Microsoft.DotNet.Arcade.Sdk" Version="8.0.0-beta.24463.3">
-      <Uri>https://github.com/dotnet/arcade</Uri>
-      <Sha>8c08d889b3c0b3f19398faceaccd74d0f184a3fb</Sha>
-    </Dependency>
-    <Dependency Name="Microsoft.DotNet.Helix.Sdk" Version="8.0.0-beta.24463.3">
-      <Uri>https://github.com/dotnet/arcade</Uri>
-      <Sha>8c08d889b3c0b3f19398faceaccd74d0f184a3fb</Sha>
-=======
     <Dependency Name="Microsoft.DotNet.Arcade.Sdk" Version="9.0.0-beta.24466.2">
       <Uri>https://github.com/dotnet/arcade</Uri>
       <Sha>04b9022eba9c184a8036328af513c22e6949e8b6</Sha>
@@ -186,7 +177,6 @@
     <Dependency Name="Microsoft.DotNet.Helix.Sdk" Version="9.0.0-beta.24466.2">
       <Uri>https://github.com/dotnet/arcade</Uri>
       <Sha>04b9022eba9c184a8036328af513c22e6949e8b6</Sha>
->>>>>>> 230806c8
     </Dependency>
   </ToolsetDependencies>
 </Dependencies>