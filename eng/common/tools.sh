#!/usr/bin/env bash

# Initialize variables if they aren't already defined.

# CI mode - set to true on CI server for PR validation build or official build.
ci=${ci:-false}

# Set to true to use the pipelines logger which will enable Azure logging output.
# https://github.com/Microsoft/azure-pipelines-tasks/blob/master/docs/authoring/commands.md
# This flag is meant as a temporary opt-opt for the feature while validate it across
# our consumers. It will be deleted in the future.
if [[ "$ci" == true ]]; then
  pipelines_log=${pipelines_log:-true}
else
  pipelines_log=${pipelines_log:-false}
fi

# Build configuration. Common values include 'Debug' and 'Release', but the repository may use other names.
configuration=${configuration:-'Debug'}

# Set to true to opt out of outputting binary log while running in CI
exclude_ci_binary_log=${exclude_ci_binary_log:-false}

if [[ "$ci" == true && "$exclude_ci_binary_log" == false ]]; then
  binary_log_default=true
else
  binary_log_default=false
fi

# Set to true to output binary log from msbuild. Note that emitting binary log slows down the build.
binary_log=${binary_log:-$binary_log_default}

# Turns on machine preparation/clean up code that changes the machine state (e.g. kills build processes).
prepare_machine=${prepare_machine:-false}

# True to restore toolsets and dependencies.
restore=${restore:-true}

# Adjusts msbuild verbosity level.
verbosity=${verbosity:-'minimal'}

# Set to true to reuse msbuild nodes. Recommended to not reuse on CI.
if [[ "$ci" == true ]]; then
  node_reuse=${node_reuse:-false}
else
  node_reuse=${node_reuse:-true}
fi

# Configures warning treatment in msbuild.
warn_as_error=${warn_as_error:-true}

# True to attempt using .NET Core already that meets requirements specified in global.json
# installed on the machine instead of downloading one.
use_installed_dotnet_cli=${use_installed_dotnet_cli:-true}

# Enable repos to use a particular version of the on-line dotnet-install scripts.
#    default URL: https://dotnet.microsoft.com/download/dotnet/scripts/v1/dotnet-install.sh
dotnetInstallScriptVersion=${dotnetInstallScriptVersion:-'v1'}

# True to use global NuGet cache instead of restoring packages to repository-local directory.
if [[ "$ci" == true ]]; then
  use_global_nuget_cache=${use_global_nuget_cache:-false}
else
  use_global_nuget_cache=${use_global_nuget_cache:-true}
fi

# Used when restoring .NET SDK from alternative feeds
runtime_source_feed=${runtime_source_feed:-''}
runtime_source_feed_key=${runtime_source_feed_key:-''}

# Resolve any symlinks in the given path.
function ResolvePath {
  local path=$1

  while [[ -h $path ]]; do
    local dir="$( cd -P "$( dirname "$path" )" && pwd )"
    path="$(readlink "$path")"

    # if $path was a relative symlink, we need to resolve it relative to the path where the
    # symlink file was located
    [[ $path != /* ]] && path="$dir/$path"
  done

  # return value
  _ResolvePath="$path"
}

# ReadVersionFromJson [json key]
function ReadGlobalVersion {
  local key=$1

  if command -v jq &> /dev/null; then
    _ReadGlobalVersion="$(jq -r ".[] | select(has(\"$key\")) | .\"$key\"" "$global_json_file")"
  elif [[ "$(cat "$global_json_file")" =~ \"$key\"[[:space:]\:]*\"([^\"]+) ]]; then
    _ReadGlobalVersion=${BASH_REMATCH[1]}
  fi

  if [[ -z "$_ReadGlobalVersion" ]]; then
    Write-PipelineTelemetryError -category 'Build' "Error: Cannot find \"$key\" in $global_json_file"
    ExitWithExitCode 1
  fi
}

function InitializeDotNetCli {
  if [[ -n "${_InitializeDotNetCli:-}" ]]; then
    return
  fi

  local install=$1

  # Don't resolve runtime, shared framework, or SDK from other locations to ensure build determinism
  export DOTNET_MULTILEVEL_LOOKUP=0

  # Disable first run since we want to control all package sources
  export DOTNET_NOLOGO=1

  # Disable telemetry on CI
  if [[ $ci == true ]]; then
    export DOTNET_CLI_TELEMETRY_OPTOUT=1
  fi

  # LTTNG is the logging infrastructure used by Core CLR. Need this variable set
  # so it doesn't output warnings to the console.
  export LTTNG_HOME="$HOME"

  # Find the first path on $PATH that contains the dotnet.exe
  if [[ "$use_installed_dotnet_cli" == true && $global_json_has_runtimes == false && -z "${DOTNET_INSTALL_DIR:-}" ]]; then
    local dotnet_path=`command -v dotnet`
    if [[ -n "$dotnet_path" ]]; then
      ResolvePath "$dotnet_path"
      export DOTNET_INSTALL_DIR=`dirname "$_ResolvePath"`
    fi
  fi

  ReadGlobalVersion "dotnet"
  local dotnet_sdk_version=$_ReadGlobalVersion
  local dotnet_root=""

  # Use dotnet installation specified in DOTNET_INSTALL_DIR if it contains the required SDK version,
  # otherwise install the dotnet CLI and SDK to repo local .dotnet directory to avoid potential permission issues.
  if [[ $global_json_has_runtimes == false && -n "${DOTNET_INSTALL_DIR:-}" && -d "$DOTNET_INSTALL_DIR/sdk/$dotnet_sdk_version" ]]; then
    dotnet_root="$DOTNET_INSTALL_DIR"
  else
    dotnet_root="$repo_root/.dotnet"

    export DOTNET_INSTALL_DIR="$dotnet_root"

    if [[ ! -d "$DOTNET_INSTALL_DIR/sdk/$dotnet_sdk_version" ]]; then
      if [[ "$install" == true ]]; then
        InstallDotNetSdk "$dotnet_root" "$dotnet_sdk_version"
      else
        Write-PipelineTelemetryError -category 'InitializeToolset' "Unable to find dotnet with SDK version '$dotnet_sdk_version'"
        ExitWithExitCode 1
      fi
    fi
  fi

  # Add dotnet to PATH. This prevents any bare invocation of dotnet in custom
  # build steps from using anything other than what we've downloaded.
  Write-PipelinePrependPath -path "$dotnet_root"

  Write-PipelineSetVariable -name "DOTNET_MULTILEVEL_LOOKUP" -value "0"
  Write-PipelineSetVariable -name "DOTNET_NOLOGO" -value "1"

  # return value
  _InitializeDotNetCli="$dotnet_root"
}

function InstallDotNetSdk {
  local root=$1
  local version=$2
  local architecture="unset"
  if [[ $# -ge 3 ]]; then
    architecture=$3
  fi
  InstallDotNet "$root" "$version" $architecture 'sdk' 'true' $runtime_source_feed $runtime_source_feed_key
}

function InstallDotNet {
  local root=$1
  local version=$2
  local runtime=$4

  local dotnetVersionLabel="'$runtime v$version'"
  if [[ -n "${4:-}" ]] && [ "$4" != 'sdk' ]; then
    runtimePath="$root"
    runtimePath="$runtimePath/shared"
    case "$runtime" in
      dotnet)
        runtimePath="$runtimePath/Microsoft.NETCore.App"
        ;;
      aspnetcore)
        runtimePath="$runtimePath/Microsoft.AspNetCore.App"
        ;;
      windowsdesktop)
        runtimePath="$runtimePath/Microsoft.WindowsDesktop.App"
        ;;
      *)
        ;;
    esac
    runtimePath="$runtimePath/$version"

    dotnetVersionLabel="runtime toolset '$runtime/$architecture v$version'"

    if [ -d "$runtimePath" ]; then
      echo "  Runtime toolset '$runtime/$architecture v$version' already installed."
      local installSuccess=1
      return
    fi
  fi

  GetDotNetInstallScript "$root"
  local install_script=$_GetDotNetInstallScript

  local installParameters=(--version $version --install-dir "$root")

  if [[ -n "${3:-}" ]] && [ "$3" != 'unset' ]; then
    installParameters+=(--architecture $3)
  fi
  if [[ -n "${4:-}" ]] && [ "$4" != 'sdk' ]; then
    installParameters+=(--runtime $4)
  fi
  if [[ "$#" -ge "5" ]] && [[ "$5" != 'false' ]]; then
    installParameters+=(--skip-non-versioned-files)
  fi

  local variations=() # list of variable names with parameter arrays in them

  local public_location=("${installParameters[@]}")
  variations+=(public_location)

  local dotnetbuilds=("${installParameters[@]}" --azure-feed "https://dotnetbuilds.azureedge.net/public")
  variations+=(dotnetbuilds)

  if [[ -n "${6:-}" ]]; then
    variations+=(private_feed)
    local private_feed=("${installParameters[@]}" --azure-feed $6)
    if [[ -n "${7:-}" ]]; then
      # The 'base64' binary on alpine uses '-d' and doesn't support '--decode'
      # '-d'. To work around this, do a simple detection and switch the parameter
      # accordingly.
      decodeArg="--decode"
      if base64 --help 2>&1 | grep -q "BusyBox"; then
          decodeArg="-d"
      fi
      decodedFeedKey=`echo $7 | base64 $decodeArg`
      private_feed+=(--feed-credential $decodedFeedKey)
    fi
  fi

  local installSuccess=0
  for variationName in "${variations[@]}"; do
    local name="$variationName[@]"
    local variation=("${!name}")
    echo "  Attempting to install $dotnetVersionLabel from $variationName."
    bash "$install_script" "${variation[@]}" && installSuccess=1
    if [[ "$installSuccess" -eq 1 ]]; then
      break
    fi

    echo "  Failed to install $dotnetVersionLabel from $variationName."
  done

  if [[ "$installSuccess" -eq 0 ]]; then
    Write-PipelineTelemetryError -category 'InitializeToolset' "Failed to install $dotnetVersionLabel from any of the specified locations."
    ExitWithExitCode 1
  fi
}

function with_retries {
  local maxRetries=5
  local retries=1
  echo "Trying to run '$@' for maximum of $maxRetries attempts."
  while [[ $((retries++)) -le $maxRetries ]]; do
    "$@"

    if [[ $? == 0 ]]; then
      echo "Ran '$@' successfully."
      return 0
    fi

    timeout=$((3**$retries-1))
    echo "Failed to execute '$@'. Waiting $timeout seconds before next attempt ($retries out of $maxRetries)." 1>&2
    sleep $timeout
  done

  echo "Failed to execute '$@' for $maxRetries times." 1>&2

  return 1
}

function GetDotNetInstallScript {
  local root=$1
  local install_script="$root/dotnet-install.sh"
  local install_script_url="https://dotnet.microsoft.com/download/dotnet/scripts/$dotnetInstallScriptVersion/dotnet-install.sh"

  if [[ ! -a "$install_script" ]]; then
    mkdir -p "$root"

    echo "Downloading '$install_script_url'"

    # Use curl if available, otherwise use wget
    if command -v curl > /dev/null; then
      # first, try directly, if this fails we will retry with verbose logging
      curl "$install_script_url" -sSL --retry 10 --create-dirs -o "$install_script" || {
        if command -v openssl &> /dev/null; then
          echo "Curl failed; dumping some information about dotnet.microsoft.com for later investigation"
          echo | openssl s_client -showcerts -servername dotnet.microsoft.com  -connect dotnet.microsoft.com:443 || true
        fi
        echo "Will now retry the same URL with verbose logging."
        with_retries curl "$install_script_url" -sSL --verbose --retry 10 --create-dirs -o "$install_script" || {
          local exit_code=$?
          Write-PipelineTelemetryError -category 'InitializeToolset' "Failed to acquire dotnet install script (exit code '$exit_code')."
          ExitWithExitCode $exit_code
        }
      }
    else
      with_retries wget -v -O "$install_script" "$install_script_url" || {
        local exit_code=$?
        Write-PipelineTelemetryError -category 'InitializeToolset' "Failed to acquire dotnet install script (exit code '$exit_code')."
        ExitWithExitCode $exit_code
      }
    fi
  fi
  # return value
  _GetDotNetInstallScript="$install_script"
}

function InitializeBuildTool {
  if [[ -n "${_InitializeBuildTool:-}" ]]; then
    return
  fi

  InitializeDotNetCli $restore

  # return values
  _InitializeBuildTool="$_InitializeDotNetCli/dotnet"
  _InitializeBuildToolCommand="msbuild"
  # use override if it exists - commonly set by source-build
  if [[ "${_OverrideArcadeInitializeBuildToolFramework:-x}" == "x" ]]; then
<<<<<<< HEAD
    _InitializeBuildToolFramework="net8.0"
=======
    _InitializeBuildToolFramework="net9.0"
>>>>>>> 931d0a1c
  else
    _InitializeBuildToolFramework="${_OverrideArcadeInitializeBuildToolFramework}"
  fi
}

# Set RestoreNoCache as a workaround for https://github.com/NuGet/Home/issues/3116
function GetNuGetPackageCachePath {
  if [[ -z ${NUGET_PACKAGES:-} ]]; then
    if [[ "$use_global_nuget_cache" == true ]]; then
      export NUGET_PACKAGES="$HOME/.nuget/packages"
    else
      export NUGET_PACKAGES="$repo_root/.packages"
      export RESTORENOCACHE=true
    fi
  fi

  # return value
  _GetNuGetPackageCachePath=$NUGET_PACKAGES
}

function InitializeNativeTools() {
  if [[ -n "${DisableNativeToolsetInstalls:-}" ]]; then
    return
  fi
  if grep -Fq "native-tools" $global_json_file
  then
    local nativeArgs=""
    if [[ "$ci" == true ]]; then
      nativeArgs="--installDirectory $tools_dir"
    fi
    "$_script_dir/init-tools-native.sh" $nativeArgs
  fi
}

function InitializeToolset {
  if [[ -n "${_InitializeToolset:-}" ]]; then
    return
  fi

  GetNuGetPackageCachePath

  ReadGlobalVersion "Microsoft.DotNet.Arcade.Sdk"

  local toolset_version=$_ReadGlobalVersion
  local toolset_location_file="$toolset_dir/$toolset_version.txt"

  if [[ -a "$toolset_location_file" ]]; then
    local path=`cat "$toolset_location_file"`
    if [[ -a "$path" ]]; then
      # return value
      _InitializeToolset="$path"
      return
    fi
  fi

  if [[ "$restore" != true ]]; then
    Write-PipelineTelemetryError -category 'InitializeToolset' "Toolset version $toolset_version has not been restored."
    ExitWithExitCode 2
  fi

  local proj="$toolset_dir/restore.proj"

  local bl=""
  if [[ "$binary_log" == true ]]; then
    bl="/bl:$log_dir/ToolsetRestore.binlog"
  fi

  echo '<Project Sdk="Microsoft.DotNet.Arcade.Sdk"/>' > "$proj"
  MSBuild-Core "$proj" $bl /t:__WriteToolsetLocation /clp:ErrorsOnly\;NoSummary /p:__ToolsetLocationOutputFile="$toolset_location_file"

  local toolset_build_proj=`cat "$toolset_location_file"`

  if [[ ! -a "$toolset_build_proj" ]]; then
    Write-PipelineTelemetryError -category 'Build' "Invalid toolset path: $toolset_build_proj"
    ExitWithExitCode 3
  fi

  # return value
  _InitializeToolset="$toolset_build_proj"
}

function ExitWithExitCode {
  if [[ "$ci" == true && "$prepare_machine" == true ]]; then
    StopProcesses
  fi
  exit $1
}

function StopProcesses {
  echo "Killing running build processes..."
  pkill -9 "dotnet" || true
  pkill -9 "vbcscompiler" || true
  return 0
}

function MSBuild {
  local args=$@
  if [[ "$pipelines_log" == true ]]; then
    InitializeBuildTool
    InitializeToolset

    if [[ "$ci" == true ]]; then
      export NUGET_PLUGIN_HANDSHAKE_TIMEOUT_IN_SECONDS=20
      export NUGET_PLUGIN_REQUEST_TIMEOUT_IN_SECONDS=20
      Write-PipelineSetVariable -name "NUGET_PLUGIN_HANDSHAKE_TIMEOUT_IN_SECONDS" -value "20"
      Write-PipelineSetVariable -name "NUGET_PLUGIN_REQUEST_TIMEOUT_IN_SECONDS" -value "20"
    fi

    local toolset_dir="${_InitializeToolset%/*}"
    # new scripts need to work with old packages, so we need to look for the old names/versions
    local selectedPath=
    local possiblePaths=()
    possiblePaths+=( "$toolset_dir/$_InitializeBuildToolFramework/Microsoft.DotNet.ArcadeLogging.dll" )
    possiblePaths+=( "$toolset_dir/$_InitializeBuildToolFramework/Microsoft.DotNet.Arcade.Sdk.dll" )
    possiblePaths+=( "$toolset_dir/net7.0/Microsoft.DotNet.ArcadeLogging.dll" )
    possiblePaths+=( "$toolset_dir/net7.0/Microsoft.DotNet.Arcade.Sdk.dll" )
    possiblePaths+=( "$toolset_dir/net8.0/Microsoft.DotNet.ArcadeLogging.dll" )
    possiblePaths+=( "$toolset_dir/net8.0/Microsoft.DotNet.Arcade.Sdk.dll" )
    for path in "${possiblePaths[@]}"; do
      if [[ -f $path ]]; then
        selectedPath=$path
        break
      fi
    done
    if [[ -z "$selectedPath" ]]; then
      Write-PipelineTelemetryError -category 'Build'  "Unable to find arcade sdk logger assembly."
      ExitWithExitCode 1
    fi
    args+=( "-logger:$selectedPath" )
  fi

  MSBuild-Core ${args[@]}
}

function MSBuild-Core {
  if [[ "$ci" == true ]]; then
    if [[ "$binary_log" != true && "$exclude_ci_binary_log" != true ]]; then
      Write-PipelineTelemetryError -category 'Build'  "Binary log must be enabled in CI build, or explicitly opted-out from with the -noBinaryLog switch."
      ExitWithExitCode 1
    fi

    if [[ "$node_reuse" == true ]]; then
      Write-PipelineTelemetryError -category 'Build'  "Node reuse must be disabled in CI build."
      ExitWithExitCode 1
    fi
  fi

  InitializeBuildTool

  local warnaserror_switch=""
  if [[ $warn_as_error == true ]]; then
    warnaserror_switch="/warnaserror"
  fi

  function RunBuildTool {
    export ARCADE_BUILD_TOOL_COMMAND="$_InitializeBuildTool $@"

    "$_InitializeBuildTool" "$@" || {
      local exit_code=$?
      # We should not Write-PipelineTaskError here because that message shows up in the build summary
      # The build already logged an error, that's the reason it failed. Producing an error here only adds noise.
      echo "Build failed with exit code $exit_code. Check errors above."

      # When running on Azure Pipelines, override the returned exit code to avoid double logging.
      if [[ "$ci" == "true" && -n ${SYSTEM_TEAMPROJECT:-} ]]; then
        Write-PipelineSetResult -result "Failed" -message "msbuild execution failed."
        # Exiting with an exit code causes the azure pipelines task to log yet another "noise" error
        # The above Write-PipelineSetResult will cause the task to be marked as failure without adding yet another error
        ExitWithExitCode 0
      else
        ExitWithExitCode $exit_code
      fi
    }
  }

  RunBuildTool "$_InitializeBuildToolCommand" /m /nologo /clp:Summary /v:$verbosity /nr:$node_reuse $warnaserror_switch /p:TreatWarningsAsErrors=$warn_as_error /p:ContinuousIntegrationBuild=$ci "$@"
}

function GetDarc {
    darc_path="$temp_dir/darc"
    version="$1"

    if [[ -n "$version" ]]; then
      version="--darcversion $version"
    fi

    "$eng_root/common/darc-init.sh" --toolpath "$darc_path" $version
}

ResolvePath "${BASH_SOURCE[0]}"
_script_dir=`dirname "$_ResolvePath"`

. "$_script_dir/pipeline-logging-functions.sh"

eng_root=`cd -P "$_script_dir/.." && pwd`
repo_root=`cd -P "$_script_dir/../.." && pwd`
repo_root="${repo_root}/"
artifacts_dir="${repo_root}artifacts"
toolset_dir="$artifacts_dir/toolset"
tools_dir="${repo_root}.tools"
log_dir="$artifacts_dir/log/$configuration"
temp_dir="$artifacts_dir/tmp/$configuration"

global_json_file="${repo_root}global.json"
# determine if global.json contains a "runtimes" entry
global_json_has_runtimes=false
if command -v jq &> /dev/null; then
  if jq -e '.tools | has("runtimes")' "$global_json_file" &> /dev/null; then
    global_json_has_runtimes=true
  fi
elif [[ "$(cat "$global_json_file")" =~ \"runtimes\"[[:space:]\:]*\{ ]]; then
  global_json_has_runtimes=true
fi

# HOME may not be defined in some scenarios, but it is required by NuGet
if [[ -z $HOME ]]; then
  export HOME="${repo_root}artifacts/.home/"
  mkdir -p "$HOME"
fi

mkdir -p "$toolset_dir"
mkdir -p "$temp_dir"
mkdir -p "$log_dir"

Write-PipelineSetVariable -name "Artifacts" -value "$artifacts_dir"
Write-PipelineSetVariable -name "Artifacts.Toolset" -value "$toolset_dir"
Write-PipelineSetVariable -name "Artifacts.Log" -value "$log_dir"
Write-PipelineSetVariable -name "Temp" -value "$temp_dir"
Write-PipelineSetVariable -name "TMP" -value "$temp_dir"

# Import custom tools configuration, if present in the repo.
if [ -z "${disable_configure_toolset_import:-}" ]; then
  configure_toolset_script="$eng_root/configure-toolset.sh"
  if [[ -a "$configure_toolset_script" ]]; then
    . "$configure_toolset_script"
  fi
fi

# TODO: https://github.com/dotnet/arcade/issues/1468
# Temporary workaround to avoid breaking change.
# Remove once repos are updated.
if [[ -n "${useInstalledDotNetCli:-}" ]]; then
  use_installed_dotnet_cli="$useInstalledDotNetCli"
fi<|MERGE_RESOLUTION|>--- conflicted
+++ resolved
@@ -338,11 +338,7 @@
   _InitializeBuildToolCommand="msbuild"
   # use override if it exists - commonly set by source-build
   if [[ "${_OverrideArcadeInitializeBuildToolFramework:-x}" == "x" ]]; then
-<<<<<<< HEAD
-    _InitializeBuildToolFramework="net8.0"
-=======
     _InitializeBuildToolFramework="net9.0"
->>>>>>> 931d0a1c
   else
     _InitializeBuildToolFramework="${_OverrideArcadeInitializeBuildToolFramework}"
   fi
